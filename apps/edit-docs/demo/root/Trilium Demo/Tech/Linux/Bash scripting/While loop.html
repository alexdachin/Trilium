--- conflicted
+++ resolved
@@ -15,158 +15,19 @@
       <div class="ck-content">
         <p>Documentation: <a href="http://tldp.org/LDP/Bash-Beginners-Guide/html/sect_09_02.html">http://tldp.org/LDP/Bash-Beginners-Guide/html/sect_09_02.html</a>
         </p><pre><code class="language-text-x-sh">#!/bin/bash
-<<<<<<< HEAD
-# This script opens 4 terminal windows.
-i="0"
-while [ $i -lt 4 ]
-do
-    xterm &amp;
-    i=$[$i+1]
-=======
-
-
-
-
-
-
-
-
-
-
-
-
-
-
 
 # This script opens 4 terminal windows.
 
-
-
-
-
-
-
-
-
-
-
-
-
-
-
-
-
-
-
-
-
-
-
-
-
-
-
-
-
-
-
 i="0"
-
-
-
-
-
-
-
-
-
-
-
-
-
-
 
 while [ $i -lt 4 ]
 
-
-
-
-
-
-
-
-
-
-
-
-
-
-
 do
-
-
-
-
-
-
-
-
-
-
-
-
-
-
 
     xterm &amp;
 
-
-
-
-
-
-
-
-
-
-
-
-
-
-
-
-
-
-
-
-
-
-
-
-
-
-
-
-
-
-
     i=$[$i+1]
 
-
-
-
-
-
-
-
-
-
-
-
-
-
-
->>>>>>> d4517704
 done</code></pre>
       </div>
     </div>
