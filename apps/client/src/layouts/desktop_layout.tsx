--- conflicted
+++ resolved
@@ -78,11 +78,6 @@
         const fullWidthTabBar = launcherPaneIsHorizontal || (isElectron && !hasNativeTitleBar && isMac);
         const customTitleBarButtons = !hasNativeTitleBar && !isMac && !isWindows;
         const isNewLayout = isExperimentalFeatureEnabled("new-layout");
-
-        const titleRow = new FlexContainer("row")
-            .class("title-row")
-            .child(<NoteIconWidget />)
-            .child(<NoteTitleWidget />);
 
         const rootContainer = new RootContainer(true)
             .setParent(appContext)
@@ -148,30 +143,18 @@
                                                                 .child(<CreatePaneButton />)
                                                                 .optChild(isNewLayout, <NoteActions />)
                                                         )
-<<<<<<< HEAD
-                                                        .optChild(!isNewLayout, titleRow)
-                                                        .optChild(!isNewLayout, <Ribbon><NoteActions /></Ribbon>)
-                                                        .optChild(isNewLayout, <StandaloneRibbonAdapter component={FormattingToolbar} />)
-=======
                                                         .child(new FlexContainer("row")
                                                             .class("title-row")
                                                             .child(<NoteIconWidget />)
                                                             .child(<NoteTitleWidget />)
                                                         )
                                                         .child(<Ribbon />)
->>>>>>> 28bb4edb
                                                         .child(new WatchedFileUpdateStatusWidget())
                                                         .child(<FloatingButtons items={DESKTOP_FLOATING_BUTTONS} />)
                                                         .child(
                                                             new ScrollingContainer()
                                                                 .filling()
-<<<<<<< HEAD
-                                                                .optChild(isNewLayout, titleRow)
-                                                                .optChild(isNewLayout, <NoteTitleDetails />)
-                                                                .optChild(!isNewLayout, new ContentHeader()
-=======
                                                                 .child(new ContentHeader()
->>>>>>> 28bb4edb
                                                                     .child(<ReadOnlyNoteInfoBar />)
                                                                     .child(<SharedInfo />)
                                                                 )
