--- conflicted
+++ resolved
@@ -154,26 +154,11 @@
                                             .filling()
                                             .contentSized()
                                             .child(new NoteDetailWidget())
-                                            .child(new NoteListWidget(false))
+                                            .child(<NoteList />)
                                             .child(<FilePropertiesWrapper />)
                                     )
                                     .child(<MobileEditorToolbar />)
                             )
-<<<<<<< HEAD
-                            .child(<SharedInfoWidget />)
-                            .child(<FloatingButtons items={MOBILE_FLOATING_BUTTONS} />)
-                            .child(new PromotedAttributesWidget())
-                            .child(
-                                new ScrollingContainer()
-                                    .filling()
-                                    .contentSized()
-                                    .child(new NoteDetailWidget())
-                                    .child(<NoteList />)
-                                    .child(<FilePropertiesWrapper />)
-                            )
-                            .child(<MobileEditorToolbar />)
-=======
->>>>>>> 145f89ed
                     )
             )
             .child(
