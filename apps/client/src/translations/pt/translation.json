{
<<<<<<< HEAD
  "protected_session": {
    "start_session_button": "Iniciar sessão protegida"
=======
  "about": {
    "title": "Sobre o Trilium Notes",
    "app_version": "Versão da App:",
    "homepage": "Página inicial:",
    "db_version": "Versão da base de dados:",
    "sync_version": "Versão de sincronização:",
    "build_date": "Data de compilação:",
    "build_revision": "Revisão da compilação:",
    "data_directory": "Diretório de dados:"
  },
  "toast": {
    "critical-error": {
      "title": "Erro crítico",
      "message": "Ocorreu um erro crítico que impede a inicialização da aplicação cliente:\n\n{{message}}\n\nProvavelmente foi causado por um script que falhou de maneira inesperada. Tente iniciar a aplicação no modo seguro e resolva o problema."
    },
    "widget-error": {
      "title": "Falha ao inicializar um widget",
      "message-custom": "O widget personalizado da nota com ID \"{{id}}\", intitulada \"{{title}}\", não pôde ser inicializado devido a:\n\n{{message}}",
      "message-unknown": "Widget desconhecido não pôde ser inicializado devido a:\n\n{{message}}"
    },
    "bundle-error": {
      "title": "Falha para carregar o script customizado",
      "message": "O script da nota com ID \"{{id}}\", intitulada \"{{title}}\", não pôde ser executado devido a:\n\n{{message}}"
    }
  },
  "add_link": {
    "add_link": "Adicionar ligação",
    "help_on_links": "Ajuda sobre ligações",
    "note": "Nota",
    "search_note": "pesquisar nota pelo nome",
    "link_title_mirrors": "o título da ligação reflete o título atual da nota",
    "link_title_arbitrary": "o título da ligação pode ser alterado livremente",
    "link_title": "Titulo da ligação",
    "button_add_link": "Adicionar ligação"
  },
  "branch_prefix": {
    "edit_branch_prefix": "Editar Prefixo do Branch",
    "help_on_tree_prefix": "Ajuda sobre o prefixo da árvore de notas",
    "prefix": "Prefixo: ",
    "save": "Gravar",
    "branch_prefix_saved": "O prefixo de ramificação foi gravado."
  },
  "bulk_actions": {
    "bulk_actions": "Ações em massa",
    "affected_notes": "Notas Afetadas",
    "include_descendants": "Incluir notas filhas das notas selecionadas",
    "available_actions": "Ações disponíveis",
    "chosen_actions": "Ações selecionadas",
    "execute_bulk_actions": "Executar ações em massa",
    "bulk_actions_executed": "As ações em massa foram concluídas com sucesso.",
    "none_yet": "Nenhuma até agora... adicione uma ação a clicar numa das disponíveis acima.",
    "labels": "Etiquetas",
    "relations": "Relações",
    "notes": "Notas",
    "other": "Outros"
  },
  "clone_to": {
    "clone_notes_to": "Clonar notas para...",
    "help_on_links": "Ajuda sobre ligações",
    "notes_to_clone": "Notas para clonar",
    "target_parent_note": "Nota pai-alvo",
    "search_for_note_by_its_name": "pesquisar nota pelo nome",
    "cloned_note_prefix_title": "A nota clonada aparecerá na árvore de notas com o prefixo fornecido",
    "prefix_optional": "Prefixo (opcional)",
    "clone_to_selected_note": "Clonar para a nota selecionada",
    "no_path_to_clone_to": "Nenhum caminho para clonar.",
    "note_cloned": "A nota \"{{clonedTitle}}\" foi clonada para \"{{targetTitle}}\""
  },
  "confirm": {
    "confirmation": "Confirmação",
    "cancel": "Cancelar",
    "ok": "OK",
    "are_you_sure_remove_note": "Tem certeza que deseja remover a nota '{{title}}' do mapa de relações? ",
    "if_you_dont_check": "Se não marcar isto, a nota será removida apenas do mapa de relações.",
    "also_delete_note": "Também apagar a nota"
  },
  "delete_notes": {
    "delete_notes_preview": "Apagar pré-visualização de notas",
    "close": "Fechar",
    "delete_all_clones_description": "Apagar também todos os clones (pode ser desfeito em alterações recentes)",
    "erase_notes_description": "Apagar normal (suave) apenas marca as notas como apagadas, permitindo que sejam recuperadas (no diálogo de alterações recentes) num período. Se esta opção for marcada, as notas serão apagadas imediatamente e não será possível restaurá-las.",
    "erase_notes_warning": "Apagar notas permanentemente (não pode ser desfeito), incluindo todos os clones. Isto forçará o recarregamento da aplicação.",
    "notes_to_be_deleted": "As seguintes notas serão apagadas ({{notesCount}})",
    "no_note_to_delete": "Nenhuma nota será apagada (apenas os clones).",
    "broken_relations_to_be_deleted": "As seguintes relações serão quebradas e apagadas ({{ relationCount}})",
    "cancel": "Cancelar",
    "ok": "OK",
    "deleted_relation_text": "A nota {{- note}} (a ser apagada) está referenciada pela relação {{- relation}} originada de {{- source}}."
  },
  "export": {
    "export_note_title": "Exportar nota",
    "close": "Fechar",
    "export_type_subtree": "Esta nota e todos os seus descendentes",
    "format_html": "HTML – recomendado, pois mantém toda a formatação",
    "format_html_zip": "HTML num ficheiro ZIP – recomendado, pois preserva toda a formatação.",
    "format_markdown": "Markdown – isto preserva a maior parte da formatação.",
    "format_opml": "OPML - formato de intercâmbio de outliners apenas para texto. Formatação, imagens e ficheiros não estão incluídos.",
    "opml_version_1": "OPML v1.0 – apenas texto simples",
    "opml_version_2": "OPML v2.0 – permite também HTML",
    "export_type_single": "Apenas esta nota, sem os seus descendentes",
    "export": "Exportar",
    "choose_export_type": "Por favor, escolha primeiro o tipo de exportação",
    "export_status": "Estado da exportação",
    "export_in_progress": "Exportação em andamento: {{progressCount}}",
    "export_finished_successfully": "Exportação concluída com sucesso.",
    "format_pdf": "PDF – para impressão ou compartilhamento."
  },
  "help": {
    "title": "Folha de Dicas",
    "noteNavigation": "Navegação de notas",
    "goUpDown": "subir/descer na lista de notas",
    "collapseExpand": "recolher/expandir nó",
    "notSet": "não definido",
    "goBackForwards": "voltar / avançar no histórico",
    "showJumpToNoteDialog": "mostrar diálogo <a class=\"external\" href=\"https://triliumnext.github.io/Docs/Wiki/note-navigation.html#jump-to-note\">\"Ir para\"</a>",
    "scrollToActiveNote": "rolar até a nota atual",
    "jumpToParentNote": "ir à nota pai",
    "collapseWholeTree": "recolher toda a árvore de notas",
    "collapseSubTree": "recolher subárvore",
    "tabShortcuts": "Atalhos de guias",
    "newTabNoteLink": "a ligação na nota abre essa nota numa guia nova",
    "newTabWithActivationNoteLink": "a ligação na nota abre e ativa a nota numa guia nova",
    "onlyInDesktop": "Apenas na versão para desktop (compilação Electron)",
    "openEmptyTab": "abrir guia vazia",
    "closeActiveTab": "fechar guia ativa",
    "activateNextTab": "ativar próxima guia",
    "activatePreviousTab": "ativar guia anterior",
    "creatingNotes": "Criar notas",
    "createNoteAfter": "criar nota após a nota atual",
    "createNoteInto": "criar subnota dentro da nota atual",
    "editBranchPrefix": "editar <a class=\"external\" href=\"https://triliumnext.github.io/Docs/Wiki/tree-concepts.html#prefix\">prefixo</a> do clone da nota ativa",
    "movingCloningNotes": "A mover / clonar notas",
    "moveNoteUpDown": "mover nota para cima/baixo na lista de notas",
    "moveNoteUpHierarchy": "mover nota para cima na hierarquia",
    "multiSelectNote": "selecionar múltiplas notas acima/abaixo",
    "selectAllNotes": "selecionar todas as notas no nível atual",
    "selectNote": "selecionar nota",
    "copyNotes": "copiar nota ativa (ou seleção atual) para a área de transferência (usado para <a class=\"external\" href=\"https://triliumnext.github.io/Docs/Wiki/cloning-notes.html#cloning-notes\">clonar</a>)",
    "cutNotes": "recortar nota atual (ou seleção atual) para a área de transferência (usado para mover notas)",
    "pasteNotes": "colar nota(s) como subnota dentro da nota ativa (o que pode ser mover ou clonar dependendo se foi copiado ou recortado para a área de transferência)",
    "deleteNotes": "apagar nota / subárvore",
    "editingNotes": "Edição de notas",
    "editNoteTitle": "no painel de árvore, a navegação mudará do painel de árvore para o título da nota. Pressionar Enter no título da nota mudará o foco para o editor de texto. <kbd>Ctrl+.</kbd> mudará o foco de volta do editor para o painel de árvore.",
    "createEditLink": "criar / editar ligação externa",
    "createInternalLink": "criar ligação interna",
    "followLink": "seguir ligação sob o cursor",
    "insertDateTime": "inserir data e hora atual na posição do cursor",
    "jumpToTreePane": "ir à árvore de notas e rolar até a nota ativa",
    "markdownAutoformat": "Autoformatação estilo Markdown",
    "headings": "<code>##</code>, <code>###</code>, <code>####</code> etc. seguidos de espaço para títulos",
    "bulletList": "<code>*</code> ou <code>-</code> seguidos de espaço para lista com marcadores",
    "numberedList": "<code>1.</code> ou <code>1)</code> seguidos de espaço para lista numerada",
    "blockQuote": "comece uma linha com <code>></code> seguido de espaço para citação em bloco",
    "troubleshooting": "Solução de problemas",
    "reloadFrontend": "recarregar o frontend do Trilium",
    "showDevTools": "mostrar ferramentas de programador",
    "showSQLConsole": "mostrar console SQL",
    "other": "Outros",
    "quickSearch": "focar no campo de pesquisa rápida",
    "inPageSearch": "pesquisa na página"
  },
  "import": {
    "importIntoNote": "Importar para a nota",
    "chooseImportFile": "Escolher ficheiro para importar",
    "importDescription": "O conteúdo do(s) ficheiro(s) selecionado(s) será importado como nota(s) filha(s) em",
    "options": "Opções",
    "safeImportTooltip": "Ficheiros de exportação Trilium<code> .zip</code> podem conter scripts executáveis que podem apresentar comportamentos prejudiciais. A importação segura desativará a execução automática de todos os scripts importados. Desmarque “Importação segura” apenas se o ficheiro de importação contiver scripts executáveis e você confiar totalmente no conteúdo do ficheiro importado.",
    "safeImport": "Importação segura",
    "explodeArchivesTooltip": "Se esta opção estiver marcada, o Trilium irá ler ficheiros <code>.zip</code>, <code>.enex</code> e <code>.opml</code> e criar notas a partir dos ficheiros contidos nesses ficheiros compactados. Se estiver desmarcada, o Trilium irá anexar os próprios ficheiros compactados à nota.",
    "explodeArchives": "Ler conteúdos de arquivos <code>.zip</code>, <code>.enex</code> e <code>.opml</code>.",
    "shrinkImagesTooltip": "<p>Se marcar esta opção, o Trilium tentará reduzir o tamanho das imagens importadas por meio de escala e otimização, o que pode afetar a qualidade visual das imagens. Se desmarcada, as imagens serão importadas sem alterações.</p><p>Isto não se aplica a importações de ficheiros <code>.zip</code> com metadados, pois presume-se que estes ficheiros já estejam otimizados.</p>",
    "shrinkImages": "Reduzir imagens",
    "textImportedAsText": "Importar ficheiros de HTML, Markdown e TXT como notas de texto caso não esteja claro pelos metadados",
    "codeImportedAsCode": "Importar ficheiros de código reconhecidos (por exemplo, <code>.json</code>) como notas de código caso não esteja claro pelos metadados",
    "replaceUnderscoresWithSpaces": "Substituir sublinhados por espaços nos nomes das notas importadas",
    "import": "Importar",
    "failed": "Falha na importação: {{message}}.",
    "html_import_tags": {
      "title": "Tags de importação HTML",
      "description": "Configurar quais tags HTML devem ser preservadas ao importar notas. As tags que não estiverem nesta lista serão removidas durante a importação. Algumas tags (como 'script') são sempre removidas por motivos de segurança.",
      "placeholder": "Digite as tags HTML, uma por linha",
      "reset_button": "Redefinir para lista padrão"
    },
    "import-status": "Estado da importação",
    "in-progress": "Importação em andamento: {{progress}}",
    "successful": "Importação concluída com sucesso."
  },
  "include_note": {
    "dialog_title": "Incluir nota",
    "label_note": "Nota",
    "placeholder_search": "pesquisar nota pelo nome",
    "box_size_prompt": "Dimensão da caixa da nota incluída:",
    "box_size_small": "pequeno (~ 10 linhas)",
    "box_size_medium": "médio (~ 30 linhas)",
    "box_size_full": "completo (a caixa exibe o texto completo)",
    "button_include": "Incluir nota"
  },
  "info": {
    "modalTitle": "Mensagem informativa",
    "closeButton": "Fechar",
    "okButton": "OK"
  },
  "jump_to_note": {
    "search_placeholder": "Pesquise uma nota pelo nome ou digite > para comandos...",
    "search_button": "Pesquisar no texto completo"
  },
  "markdown_import": {
    "dialog_title": "Importar Markdown",
    "modal_body_text": "Por motivos de segurança (sandbox do navegador), o JavaScript não pode aceder diretamente a área de transferência. Por favor, cole o conteúdo Markdown na área de texto abaixo e clique em Importar",
    "import_button": "Importar",
    "import_success": "O conteúdo Markdown foi importado para o documento."
  },
  "move_to": {
    "dialog_title": "Mover notas para...",
    "notes_to_move": "Notas para mover",
    "target_parent_note": "Nota pai-alvo",
    "search_placeholder": "pesquisar nota pelo nome",
    "move_button": "Mover para a nota selecionada",
    "error_no_path": "Nenhum caminho para mover.",
    "move_success_message": "As notas selecionadas foram movidas para "
  },
  "note_type_chooser": {
    "change_path_prompt": "Alterar onde criar a nova nota:",
    "search_placeholder": "pesquisar caminho pelo nome (valor predefinido se não for preenchido)",
    "modal_title": "Escolher tipo de nota",
    "modal_body": "Escolha o tipo/modelo da nova nota:",
    "templates": "Modelos",
    "builtin_templates": "Modelos Incorporados"
  },
  "password_not_set": {
    "title": "A palavra-passe não está definida",
    "body1": "Notas protegidas são criptografadas usando uma palavra-passe do utilizador, mas a palavra-passe ainda não foi definida.",
    "body2": "Para poder proteger notas, clique no botão abaixo para abrir a caixa de diálogo de Opções e definir a sua palavra-passe.",
    "go_to_password_options": "Ir para opções de Palavra-passe"
  },
  "prompt": {
    "title": "Prompt",
    "ok": "OK",
    "defaultTitle": "Prompt"
  },
  "protected_session_password": {
    "modal_title": "Sessão protegida",
    "help_title": "Ajuda sobre notas protegidas",
    "close_label": "Fechar",
    "form_label": "Para prosseguir com a ação solicitada, deve iniciar uma sessão protegida digitando a palavra-passe:",
    "start_button": "Iniciar sessão protegida"
  },
  "recent_changes": {
    "title": "Alterações recentes",
    "erase_notes_button": "Remover permanentemente as notas apagadas agora",
    "deleted_notes_message": "As notas apagadas foram removidas permanentemente.",
    "no_changes_message": "Nenhuma alteração ainda...",
    "undelete_link": "Restaurar",
    "confirm_undelete": "Deseja restaurar esta nota e as suas subnotas?"
  },
  "revisions": {
    "note_revisions": "Versões da nota",
    "delete_all_revisions": "Apagar todas as versões desta nota",
    "delete_all_button": "Apagar todas as versões",
    "help_title": "Ajuda sobre as versões da nota",
    "revision_last_edited": "Esta versão foi editada pela última vez em {{date}}",
    "confirm_delete_all": "Quer apagar todas as versões desta nota?",
    "no_revisions": "Ainda não há versões para esta nota...",
    "restore_button": "Recuperar",
    "confirm_restore": "Deseja restaurar esta versão? Isto irá substituir o título e o conteúdo atuais da nota por esta versão.",
    "delete_button": "Apagar",
    "confirm_delete": "Deseja apagar esta versão?",
    "revisions_deleted": "As versões da nota foram removidas.",
    "revision_restored": "A versão da nota foi restaurada.",
    "revision_deleted": "A versão da nota foi apagada.",
    "snapshot_interval": "Intervalo de captura das versões da nota: {{seconds}}s.",
    "maximum_revisions": "Limite de capturas das versões da nota: {{number}}.",
    "settings": "Configurações de versões da nota",
    "download_button": "Descarregar",
    "mime": "MIME: ",
    "file_size": "Tamanho do ficheiro:",
    "preview": "Visualizar:",
    "preview_not_available": "A visualização não está disponível para este tipo de nota."
  },
  "sort_child_notes": {
    "sort_children_by": "Ordenar notas filhas por...",
    "sorting_criteria": "Critérios de ordenação",
    "title": "título",
    "date_created": "data de criação",
    "date_modified": "data de modificação",
    "sorting_direction": "Direção de ordenação",
    "ascending": "crescente",
    "descending": "decrescente",
    "folders": "Pastas",
    "sort_folders_at_top": "posicionar pastas no topo",
    "natural_sort": "Ordenação Natural",
    "sort_with_respect_to_different_character_sorting": "classificar de acordo com diferentes regras de ordenação de caracteres e colação em diferentes idiomas ou regiões.",
    "natural_sort_language": "Linguagem da ordenação natural",
    "the_language_code_for_natural_sort": "O código do idioma para ordenação natural, por exemplo, \"zh-CN\" para chinês.",
    "sort": "Ordenar"
  },
  "upload_attachments": {
    "upload_attachments_to_note": "Enviar anexos para a nota",
    "choose_files": "Escolher ficheiros",
    "files_will_be_uploaded": "Os ficheiros serão enviados como anexos para {{noteTitle}}",
    "options": "Opções",
    "shrink_images": "Reduzir imagens",
    "upload": "Enviar",
    "tooltip": "Se marcar esta opção, o Trilium tentará reduzir as imagens enviadas a redimensionar e otimizar, o que pode afetar a qualidade visual percebida. Se desmarcada, as imagens serão enviadas sem alterações."
  },
  "attribute_detail": {
    "attr_detail_title": "Título Detalhado do Atributo",
    "close_button_title": "Cancelar alterações e fechar",
    "attr_is_owned_by": "O atributo pertence a",
    "attr_name_title": "O nome do atributo pode ser composto apenas por caracteres alfanuméricos, dois-pontos e sublinhado",
    "name": "Nome",
    "value": "Valor",
    "target_note_title": "Relação é uma conexão nomeada entre a nota de origem e a nota de destino.",
    "target_note": "Nota de destino",
    "promoted_title": "O atributo promovido é exibido de forma destacada na nota.",
    "promoted": "Promovido",
    "promoted_alias_title": "O nome a ser exibido na interface de atributos promovidos.",
    "promoted_alias": "Alias",
    "multiplicity_title": "Multiplicidade define quantos atributos com o mesmo nome podem ser criados — no máximo 1 ou mais que 1.",
    "multiplicity": "Multiplicidade",
    "single_value": "Valor único",
    "multi_value": "Valor múltiplo",
    "label_type_title": "O tipo do rótulo ajudará o Trilium a escolher a interface adequada para inserir o valor do rótulo.",
    "label_type": "Tipo",
    "text": "Texto",
    "number": "Número",
    "boolean": "Booleano",
    "date": "Data",
    "date_time": "Data e Hora",
    "time": "Hora",
    "url": "URL",
    "precision_title": "Qual número de dígitos após o ponto decimal deve estar disponível na interface de configuração de valor.",
    "precision": "Precisão",
    "digits": "dígitos",
    "inverse_relation_title": "Configuração opcional para definir a qual relação esta é oposta. Exemplo: Pai - Filho são relações inversas entre si.",
    "inverse_relation": "Relação inversa",
    "inheritable_title": "O atributo herdável será transmitido para todos os descendentes deste ramo.",
    "inheritable": "Herdável",
    "save_and_close": "Gravar e fechar <kbd>Ctrl+Enter</kbd>",
    "delete": "Apagar",
    "related_notes_title": "Outras notas com este rótulo",
    "more_notes": "Mais notas",
    "label": "Pormenor do rótulo",
    "label_definition": "Pormenor da definição do rótulo",
    "relation": "Pormenor da relação",
    "relation_definition": "Pormenor da definição da relação",
    "disable_versioning": "desativa a versão automática. Útil, por exemplo, para notas grandes, mas sem importância – como grandes bibliotecas JS usadas para scripts",
    "calendar_root": "marca a nota que deve ser usada como raiz para notas diárias. Apenas uma deve ser marcada assim.",
    "archived": "notas com este rótulo não serão exibidas por padrão nos resultados de pesquisa (também nos diálogos Ir para, Adicionar ligações, etc).",
    "exclude_from_export": "notas (com as suas subárvores) não serão incluídas em nenhuma exportação de notas",
    "run": "define em quais eventos o script deve ser executado. Os valores possíveis são:\n<ul>\n<li>frontendStartup - quando o frontend do Trilium inicia (ou é atualizado), mas não no telemóvel.</li>\n<li>mobileStartup - quando o frontend do Trilium inicia (ou é atualizado), no telemóvel.</li>\n<li>backendStartup - quando o backend do Trilium inicia</li>\n<li>hourly - executa uma vez por hora. Pode usar o rótulo adicional <code>runAtHour</code> para especificar em qual hora.</li>\n<li>daily - executa uma vez por dia</li>\n</ul>",
    "run_on_instance": "Define em qual instância do Trilium isto deve ser executado. Por padrão, todas as instâncias.",
    "run_at_hour": "Em qual hora isto deve ser executado. Deve ser usado junto com <code>#run=hourly</code>. Pode ser definido várias vezes para executar mais que uma vez ao dia.",
    "disable_inclusion": "scripts com este rótulo não serão incluídos na execução do script pai.",
    "sorted": "mantém as notas filhas ordenadas alfabeticamente pelo título",
    "sort_direction": "ASC (padrão) ou DESC",
    "sort_folders_first": "Pastas (notas com filhos) devem ser ordenadas no topo",
    "top": "mantenha a nota fornecida no topo no seu pai (aplica-se apenas a pais ordenados)",
    "hide_promoted_attributes": "Ocultar atributos promovidos nesta nota",
    "read_only": "o editor está em modo somente leitura. Funciona apenas para notas de texto e código.",
    "auto_read_only_disabled": "notas de texto/código podem ser automaticamente configuradas para modo de leitura quando são muito grandes. Pode desativar este comportamento por nota a adicionar este rótulo à nota",
    "app_css": "marca notas CSS que são carregadas na aplicação Trilium e, portanto, podem ser usadas para modificar a aparência do Trilium.",
    "app_theme": "marca notas CSS que são temas completos do Trilium e, portanto, estão disponíveis nas opções do Trilium.",
    "app_theme_base": "defina como \"next\", \"next-light\" ou \"next-dark\" para usar o tema TriliumNext correspondente (auto, claro ou escuro) como base para um tema personalizado em vez do tema legado.",
    "css_class": "o valor deste rótulo é depois adicionado como classe CSS ao nó que representa a nota específica na árvore. Isto pode ser útil para temas avançados. Pode ser usado em notas de modelo.",
    "icon_class": "o valor deste rótulo é adicionado como uma classe CSS ao ícone na árvore, o que pode ajudar a distinguir visualmente as notas na árvore. Um exemplo pode ser bx bx-home – os ícones são retirados do boxicons. Pode ser usado em notas de modelo.",
    "page_size": "número de elementos por página na listagem de notas",
    "custom_request_handler": "veja <a href=\"javascript:\" data-help-page=\"custom-request-handler.html\">Manipulador de requisição personalizada</a>",
    "custom_resource_provider": "veja <a href=\"javascript:\" data-help-page=\"custom-request-handler.html\">Manipulador de requisição personalizada</a>",
    "widget": "marca esta nota como um widget personalizado que será adicionado à árvore de componentes do Trilium",
    "workspace": "marca esta nota como um espaço de trabalho, o que permite fácil hoisting",
    "workspace_icon_class": "define a classe CSS do ícone box que será usada na guia quando esta nota for hoisted",
    "workspace_tab_background_color": "cor CSS usada na guia da nota quando esta nota é hoisted",
    "workspace_calendar_root": "Define a raiz do calendário por espaço de trabalho",
    "workspace_template": "Esta nota aparecerá na seleção de modelos disponíveis ao criar uma nova nota, mas apenas quando estiver destacada num espaço de trabalho que contenha este modelo",
    "search_home": "novas notas de pesquisa serão criadas como filhas desta nota",
    "workspace_search_home": "novas notas de pesquisa serão criadas como filhas desta nota quando ela for destacada para algum ancestral desta nota de área de trabalho",
    "inbox": "localização padrão da caixa de entrada para novas notas – quando cria uma nota através do botão \"nova nota\" na barra lateral, as notas serão criadas como notas filhas na nota marcada com o rótulo <code>#inbox</code>.",
    "workspace_inbox": "local padrão da caixa de entrada para novas notas quando esta nota for destacada para algum ancestral desta nota de área de trabalho",
    "sql_console_home": "localização padrão das notas do console SQL",
    "bookmark_folder": "nota com este rótulo aparecerá nos favoritos como uma pasta (permitindo acesso aos seus filhos)",
    "share_hidden_from_tree": "esta nota está oculta na árvore de navegação à esquerda, mas ainda pode ser aceidda pela sua URL",
    "share_external_link": "a nota funcionará como uma ligação para um site externo na árvore de compartilhamento",
    "share_alias": "defina um alias por meio do qual a nota ficará disponível em https://your_trilium_host/share/[your_alias]",
    "share_omit_default_css": "o CSS padrão da página de compartilhamento será omitido. Use quando fizer alterações extensas de estilo.",
    "share_root": "marca a nota que é servida na raiz de /share.",
    "share_description": "defina o texto a ser adicionado à meta tag HTML \"description\"",
    "share_raw": "a nota será servida no seu formato bruto, sem o wrapper HTML",
    "share_disallow_robot_indexing": "impedirá que robôs indexem esta nota por meio do cabeçalho <code>X-Robots-Tag: noindex</code>",
    "share_credentials": "exigir credenciais para aceder esta nota partilhada. O valor deve estar no formato 'utilizador:palavra-passe'. Não se esqueça de fazer esta configuração herdável para que seja aplicada às notas-filhas/imagens.",
    "share_index": "notas com este rótulo irão listar todas as raízes das notas partilhadas",
    "display_relations": "nomes das relações separados por vírgula que devem ser exibidos. Todas as outras serão ocultadas.",
    "hide_relations": "nomes das relações separados por vírgula que devem ser ocultados. Todas as outras serão exibidas.",
    "title_template": "título padrão das notas criadas como filhas desta nota. O valor é avaliado como uma cadeia JavaScript \n                        e pode ser enriquecido com conteúdo dinâmico usando as variáveis injetadas <code>now</code> e <code>parentNote</code>. Exemplos:\n                       \n                        <ul>\n                            <li><code>${parentNote.getLabelValue('authorName')}'s literary works</code></li>\n                            <li><code>Log for ${now.format('YYYY-MM-DD HH:mm:ss')}</code></li>\n                        </ul>\n                        \n                        Veja a <a href=\"https://triliumnext.github.io/Docs/Wiki/default-note-title.html\">wiki com pormenores</a>, a documentação da API para <a href=\"https://zadam.github.io/trilium/backend_api/Note.html\">parentNote</a> e para <a href=\"https://day.js.org/docs/en/display/format\">now</a> para mais informações.",
    "template": "Esta nota aparecerá na seleção de modelos disponíveis ao criar uma nova nota",
    "toc": "<code>#toc</code> ou <code>#toc=show</code> irá forçar a exibição do Sumário, <code>#toc=hide</code> irá forçar que ele fique oculto. Se o rótulo não existir, será considerado o ajuste global",
    "color": "define a cor da nota na árvore de notas, ligações etc. Use qualquer valor de cor CSS válido, como 'red' ou #a13d5f",
    "keyboard_shortcut": "Define um atalho de teclado que irá pular imediatamente para esta nota. Exemplo: 'ctrl+alt+e'. É necessário recarregar o frontend para que a alteração tenha efeito.",
    "keep_current_hoisting": "Abrir este ligação não alterará o destaque, mesmo que a nota não seja exibível na subárvore destacada atual.",
    "execute_button": "Titulo do botão que executará a nota de código atual",
    "execute_description": "Descrição longa da nota de código atualmente exibida junto ao botão executar",
    "exclude_from_note_map": "Notas com este rótulo ficarão ocultas no Mapa de Notas",
    "new_notes_on_top": "Novas notas serão criadas no topo da nota raiz, não na parte inferior.",
    "hide_highlight_widget": "Ocultar o widget da lista de destaques",
    "run_on_note_creation": "executa quando a nota é criada no backend. Use esta relação se quiser executar o script para todas as notas criadas numa subárvore específica. Neste caso, crie-a na nota raiz da subárvore e fazê-la herdável. Uma nova nota criada dentro da subárvore (qualquer profundidade) irá acionar o script.",
    "run_on_child_note_creation": "executa quando uma nova nota é criada sob a nota onde esta relação está definida",
    "run_on_note_title_change": "executa quando o título da nota é alterado (inclusive na criação de nota)",
    "run_on_note_content_change": "executa quando o conteúdo da nota é alterado (inclusive na criação de nota).",
    "run_on_note_change": "executa quando a nota é alterada (inclusive na criação de nota). Não incluí alterações no conteúdo",
    "run_on_note_deletion": "executa quando a nota está a ser apagada",
    "run_on_branch_creation": "executa quando uma ramificação é criada. Ramificação é uma ligação entre nota pai e nota filha e é criado, por exemplo, ao clonar ou mover uma nota.",
    "run_on_branch_change": "executa quando uma remificação é atualizada.",
    "run_on_branch_deletion": "executa quando uma ramificação é apagada. Ramificação é uma ligação entre a nota pai e a nota filha e é apagada, por exemplo, ao mover a nota (a ramificação/ligação antiga é apagada).",
    "run_on_attribute_creation": "executa quando um novo atributo é criado para a nota que define esta relação",
    "run_on_attribute_change": " executa quando o atributo é alterado na nota que define esta relação. Também é disparado quando o atributo é apagado",
    "relation_template": "os atributos da nota serão herdados mesmo sem um relacionamento pai-filho, o conteúdo e subárvore da nota serão adicionados às notas da instância se estarem vazias. Veja a documentação para pormenores.",
    "inherit": "os atributos da nota serão herdados mesmo sem um relacionamento pai-filho. Veja relação de modelos para um conceito semelhante. Veja a herança de atributos na documentação.",
    "render_note": "notas do tipo \"nota de renderização HTML\" serão renderizadas através de uma nota de código (HTML ou script) e é necessário apontar por esta relação qual nota deve ser renderizada",
    "widget_relation": "o destino desta relação será executado e renderizado como um widget na barra lateral",
    "share_css": "Nota CSS que será injetada na página de partilhamento. A nota CSS também deve estar na subárvore partilhada. Considere usar também 'share_hidden_from_tree' e 'share_omit_default_css'.",
    "share_js": "Nota JavaScript que será injetada na página de partilhamento. A nota JS também deve estar na subárvore partilhada. Considere usar 'share_hidden_from_tree'.",
    "share_template": "Nota JavaScript incorporada que será usada como modelo para exibir a nota partilhada. Retorna ao modelo padrão. Considere usar 'share_hidden_from_tree'.",
    "share_favicon": "Nota Favicon que será usada na página partilhada. Tipicamente vai defini-la na raiz do partilhamento e fazê-la herdável. A nota de Favicon também deve estar na subárvore partilhada. Considere usar 'share_hidden_from_tree'.",
    "is_owned_by_note": "é propriedade da nota",
    "other_notes_with_name": "Outras notas com {{attributeType}} igual a \"{{attributeName}}\"",
    "and_more": "... e {{count}} mais.",
    "print_landscape": "Ao exportar para PDF, muda a orientação da página para paisagem em vez de retrato.",
    "print_page_size": "Quando exportar para PDF, altera o tamanho da página. Valores suportados: <code>A0</code>, <code>A1</code>, <code>A2</code>, <code>A3</code>, <code>A4</code>, <code>A5</code>, <code>A6</code>, <code>Legal</code>, <code>Letter</code>, <code>Tabloid</code>, <code>Ledger</code>.",
    "color_type": "Cor"
  },
  "attribute_editor": {
    "help_text_body1": "Para adicionar uma etiqueta, digite por exemplo <code>#rock</code> ou se também quer adicionar um valor depois por exemplo <code>#year = 2020</code>",
    "help_text_body2": "Para relação, digite <code>~author = @</code>, que deve ser exibido um autocompletar onde pode encontrar a nota desejada.",
    "help_text_body3": "Alternativamente, pode adicionar etiqueta e relação pelo botão <code>+</code> no lado direito.",
    "save_attributes": "Gravar atributos <enter>",
    "add_a_new_attribute": "Adicionar um novo atributo",
    "add_new_label": "Adicionar nova etiqueta <kbd data-command=\"addNewLabel\"></kbd>",
    "add_new_relation": "Adicionar nova relação <kbd data-command=\"addNewRelation\"></kbd>",
    "add_new_label_definition": "Adicionar nova definição de etiqueta",
    "add_new_relation_definition": "Adicionar nova definição de relação",
    "placeholder": "Digite as etiquetas e relações aqui"
  },
  "abstract_bulk_action": {
    "remove_this_search_action": "Remover esta ação de pesquisa"
  },
  "execute_script": {
    "execute_script": "Executar script",
    "help_text": "Pode executar scripts simples nas notas correspondentes.",
    "example_1": "Por exemplo para anexar uma cadeia ao título de uma nota, use este pequeno script:",
    "example_2": "Um exemplo mais complexo seria apagar todos os atributos das notas correspondentes:"
  },
  "add_label": {
    "add_label": "Adicionar etiqueta",
    "label_name_placeholder": "nome da etiqueta",
    "label_name_title": "Caracteres alfanuméricos, underscore e vírgula são permitidos.",
    "to_value": "para o valor",
    "new_value_placeholder": "novo valor",
    "help_text": "Em todas as notas correspondentes:",
    "help_text_item1": "criar a etiqueta indicada se a nota ainda não tiver uma",
    "help_text_item2": "ou altere o valor da etiqueta existente",
    "help_text_note": "Também pode chamar este método sem valor, neste caso a etiqueta será atribuída à nota sem valor."
  },
  "delete_label": {
    "delete_label": "Apagar etiqueta",
    "label_name_placeholder": "nome da etiqueta",
    "label_name_title": "Caracteres alfanuméricos, underscore e vírgula são permitidos."
  },
  "rename_label": {
    "rename_label": "Renomear etiqueta",
    "rename_label_from": "Renomear etiqueta de",
    "old_name_placeholder": "nome antigo",
    "to": "Para",
    "new_name_placeholder": "novo nome",
    "name_title": "Caracteres alfanuméricos, underscore e vírgula são permitidos."
  },
  "update_label_value": {
    "update_label_value": "Atualizar valor da etiqueta",
    "label_name_placeholder": "nome da etiqueta",
    "label_name_title": "Caracteres alfanuméricos, underscore e vírgula são permitidos.",
    "to_value": "para o valor",
    "new_value_placeholder": "novo valor",
    "help_text": "Em todas as notas correspondentes, altera o valor da etiqueta existente.",
    "help_text_note": "Também pode chamar este método sem um valor, neste caso a etiqueta será à nota sem um valor."
  },
  "delete_note": {
    "delete_note": "Apagar nota",
    "delete_matched_notes": "Apagar notas correspondentes",
    "delete_matched_notes_description": "Isto irá apagar as notas correspondentes.",
    "undelete_notes_instruction": "Depois de apagar, é possível desapagá-las através da janela de Alterações Recentes.",
    "erase_notes_instruction": "Para apagar notas permanentemente, pode fazê-lo depois de apagar em Opções -> Outros e clicar no botão \"Apagar notas apagadas agora\"."
  },
  "delete_revisions": {
    "delete_note_revisions": "Apagar revisões da nota",
    "all_past_note_revisions": "Todas as revisões anteriores das notas correspondentes serão apagadas. A nota em si será perservada. Ou seja, o histórico da nota será removido."
  },
  "move_note": {
    "move_note": "Mover nota",
    "to": "para",
    "target_parent_note": "nota pai destino",
    "on_all_matched_notes": "Em todas as notas correspondentes",
    "move_note_new_parent": "move a nota para o novo pai se a nota tem apenas um pai (ou seja, a antiga ramificação é removida e uma nova ramificação é criada para o novo pai)",
    "clone_note_new_parent": "clona a nota para o novo pai se a nota tem vários clones / ramificações (não é claro qual ramificação deve ser removida)",
    "nothing_will_happen": "nada acontecerá se a nota não puder ser movida para a nota de destino (por exemplo, criaria um ciclo de árvore)"
  },
  "rename_note": {
    "rename_note": "Renomear nota",
    "rename_note_title_to": "Renomear título da nota para",
    "new_note_title": "novo título da nota",
    "click_help_icon": "Clique no ícone de ajuda a direita para ver todas as opções",
    "evaluated_as_js_string": "O valor digitado é avaliado como cadeia JavaScript e, portanto, pode ser enriquecido com conteúdo dinâmico através da variável injetada <code>note</code> (nota a ser renomeada). Exemplos:",
    "example_note": "<code>Nota</code> - todas as notas correspondentes serão renomeadas para 'Nota'",
    "example_new_title": "<code>NOVO: ${note.title}</code> - o título das notas correspondentes receberá o prefixo 'NOVO: '",
    "example_date_prefix": "<code>${note.dateCreatedObj.format('MM-DD:')}: ${note.title}</code> - notas correspondentes receberão um prefixo com o mês-dia da data de criação da nota",
    "api_docs": "Veja da documentação da API para <a href='https://zadam.github.io/trilium/backend_api/Note.html'>nota</a> e as suas <a href='https://day.js.org/docs/en/display/format'>propriedades dateCreatedObj / utcDateCreatedObj</a> para pormenores."
  },
  "add_relation": {
    "add_relation": "Adicionar relação",
    "relation_name": "nome da relação",
    "allowed_characters": "Caracteres alfanuméricos, underscore e vírgula são permitidos.",
    "to": "para",
    "target_note": "nota destino",
    "create_relation_on_all_matched_notes": "Crie a relação informada em todas as notas correspondentes."
  },
  "delete_relation": {
    "delete_relation": "Apagar relação",
    "relation_name": "nome da relação",
    "allowed_characters": "Caracteres alfanuméricos, underscore e vírgula são permitidos."
  },
  "rename_relation": {
    "rename_relation": "Renomar relação",
    "rename_relation_from": "Renomear relação de",
    "old_name": "nome antigo",
    "to": "Para",
    "new_name": "novo nome",
    "allowed_characters": "Caracteres alfanuméricos, underscore e vírgula são permitidos."
  },
  "update_relation_target": {
    "update_relation": "Atualizar relação",
    "relation_name": "nome da relação",
    "allowed_characters": "Caracteres alfanuméricos, underscore e vírgula são permitidos.",
    "to": "para",
    "target_note": "nota destino",
    "on_all_matched_notes": "Em todas as notas correspondentes",
    "change_target_note": "alterar nota destino da relação existente",
    "update_relation_target": "Atualizar destino da relação"
  },
  "attachments_actions": {
    "open_externally": "Abrir externamente",
    "open_externally_title": "O ficheiro será aberto numa aplicação externa e monitorado por alterações. Depois poderá enviar a versão modificada de volta para o Trilium.",
    "open_custom": "Abrir customizado",
    "open_custom_title": "O ficheiro será aberto numa aplicação externa e monitorado por alterações. Depois poderá enviar a versão modificada de volta para o Trilium.",
    "download": "Descarregar",
    "rename_attachment": "Renomear anexo",
    "upload_new_revision": "Enviar nova revisão",
    "copy_link_to_clipboard": "Copiar ligação para a área de transferência",
    "convert_attachment_into_note": "Converter anexo para nota",
    "delete_attachment": "Apagar anexo",
    "upload_success": "Uma nova revisão de anexo foi enviada.",
    "upload_failed": "O envio de uma nova revisão de anexo falhou.",
    "open_externally_detail_page": "A abertura de anexo externamente só está disponível através da página de pormenores. Por favor, primeiro clique nos pormenores do anexo e repita a ação.",
    "open_custom_client_only": "A abertura customizada de anexos só pode ser feita no cliente de desktop.",
    "delete_confirm": "Tem certeza que deseja apagar o anexo '{{title}}'?",
    "delete_success": "O anexo '{{title}}' foi apagado.",
    "convert_confirm": "Tem certeza que deseja converter o anexo '{{title}}' numa nota separada?",
    "convert_success": "O anexo '{{title}}' foi convertido para uma nota.",
    "enter_new_name": "Por favor, digite o novo nome do anexo"
  },
  "calendar": {
    "mon": "Seg",
    "tue": "Ter",
    "wed": "Qua",
    "thu": "Qui",
    "fri": "Sex",
    "sat": "Sáb",
    "sun": "Dom",
    "cannot_find_day_note": "Nota do dia não encontrada",
    "cannot_find_week_note": "Nota semanal não encontrada",
    "january": "Janeiro",
    "february": "Fevereiro",
    "march": "Março",
    "april": "Abril",
    "may": "Maio",
    "june": "Junho",
    "july": "Julho",
    "august": "Agosto",
    "september": "Setembro",
    "october": "Outubro",
    "november": "Novembro",
    "december": "Dezembro"
  },
  "close_pane_button": {
    "close_this_pane": "Fechar este painel"
  },
  "create_pane_button": {
    "create_new_split": "Criar divisão"
  },
  "edit_button": {
    "edit_this_note": "Editar esta nota"
  },
  "show_toc_widget_button": {
    "show_toc": "Mostrar Tabela de Conteúdo"
  },
  "show_highlights_list_widget_button": {
    "show_highlights_list": "Mostrar Lista de Destaques"
  },
  "global_menu": {
    "menu": "Menu",
    "options": "Opções",
    "open_new_window": "Abrir Nova Janela",
    "switch_to_mobile_version": "Alternar para Versão Mobile",
    "switch_to_desktop_version": "Alternar para Versão Desktop",
    "zoom": "Zoom",
    "toggle_fullscreen": "Alternar Ecrã Cheio",
    "zoom_out": "Reduzir",
    "reset_zoom_level": "Redefinir Zoom",
    "zoom_in": "Aumentar",
    "configure_launchbar": "Configurar Barra de Lançamento",
    "show_shared_notes_subtree": "Exibir Subárvore de Notas Partilhadas",
    "advanced": "Avançado",
    "open_dev_tools": "Abrir Ferramentas de Programador",
    "open_sql_console": "Abrir Console SQL",
    "open_sql_console_history": "Abrir Histórico de Console SQL",
    "open_search_history": "Abrir Histórico de Pesquisa",
    "show_backend_log": "Abrir Log do Servidor",
    "reload_hint": "Recarregar pode ajudar em alguns problemas visuais sem reiniciar toda a app.",
    "reload_frontend": "Recarregar Frontend",
    "show_hidden_subtree": "Exibir Subárvore Oculta",
    "show_help": "Exibir Ajuda",
    "about": "Sobre o Trilium Notes",
    "logout": "Sair",
    "show-cheatsheet": "Exibir Cheatsheet",
    "toggle-zen-mode": "Modo Zen"
  },
  "zen_mode": {
    "button_exit": "Sair do Modo Zen"
  },
  "sync_status": {
    "unknown": "<p>O estado da sincronização será conhecido assim que a próxima tentativa começar.</p><p>Clique para iniciar a sincronização agora.</p>",
    "connected_with_changes": "<p>Conectado ao servidor de sincronização.<br>Existem algumas alterações a serem sincronizadas.</p><p>Clique para sincronizar.</p>",
    "connected_no_changes": "<p>Conectado ao servidor de sincronização.<br>Todas as alterações já foram sincronizadas.</p><p>Clique para sincronizar.</p>",
    "disconnected_with_changes": "<p>A conexão ao servidor de sincronização falhou.<br>Existem algumas alterações a serem sincronizadas.</p><p>Clique para sincronizar.</p>",
    "disconnected_no_changes": "<p>A conexão ao servidor de sincronização falhou.<br>Todas as alterações já foram sincronizadas.</p><p>Clique para sincronizar.</p>",
    "in_progress": "Sincronização com o servidor em andamento."
  },
  "left_pane_toggle": {
    "show_panel": "Exibir painel",
    "hide_panel": "Esconder painel"
  },
  "move_pane_button": {
    "move_left": "Mover para a esquerda",
    "move_right": "Mover para a direita"
  },
  "note_actions": {
    "convert_into_attachment": "Converter no anexo",
    "re_render_note": "Renderizar nota novamente",
    "search_in_note": "Pesquisar na nota",
    "note_source": "Código Fonte da nota",
    "note_attachments": "Anexos da nota",
    "open_note_externally": "Abrir nota externamente",
    "open_note_externally_title": "O ficheiro será aberto numa aplicação externa e monitorado por alterações. Depois poderá enviar a versão modificada de volta para o Trilium.",
    "open_note_custom": "Abrir nota de forma customizada",
    "import_files": "Importar ficheiros",
    "export_note": "Exportar nota",
    "delete_note": "Apagar nota",
    "print_note": "Imprimir nota",
    "save_revision": "Gravar revisão",
    "convert_into_attachment_failed": "A conversão da nota '{{title}}' falhou.",
    "convert_into_attachment_successful": "A nota '{{title}}' foi convertida para anexo.",
    "convert_into_attachment_prompt": "Tem certeza que quer converter a nota '{{title}}' num anexo da nota pai?",
    "print_pdf": "Exportar como PDF…"
  },
  "onclick_button": {
    "no_click_handler": "Componente de botão '{{componentId}}' não possui manipulador de clique definido"
  },
  "protected_session_status": {
    "active": "Sessão protegida está ativada. Clique para deixar a sessão protegida.",
    "inactive": "Clique para entrar na sessão protegida"
  },
  "revisions_button": {
    "note_revisions": "Revisões da Nota"
  },
  "update_available": {
    "update_available": "Atualização disponível"
  },
  "note_launcher": {
    "this_launcher_doesnt_define_target_note": "Este lançador não define uma nota destino."
  },
  "code_buttons": {
    "execute_button_title": "Executar script",
    "trilium_api_docs_button_title": "Abrir documentação da Trilium API",
    "save_to_note_button_title": "Gravar para uma nota",
    "opening_api_docs_message": "A abrir documentação da API…",
    "sql_console_saved_message": "Nota do Console SQL foi gravada no caminho {{note_path}}"
  },
  "copy_image_reference_button": {
    "button_title": "Copiar referência da imagem para a área de transferência, pode ser colado numa nota de texto."
  },
  "hide_floating_buttons_button": {
    "button_title": "Esconder botões"
  },
  "show_floating_buttons_button": {
    "button_title": "Exibir botões"
  },
  "svg_export_button": {
    "button_title": "Exportar diagrama como SVG"
  },
  "relation_map_buttons": {
    "create_child_note_title": "Criar nota filha e adicione neste mapa de relação",
    "reset_pan_zoom_title": "Redefinir pan & zoom para coordenadas e ampliação iniciais",
    "zoom_in_title": "Aumentar",
    "zoom_out_title": "Reduzir"
  },
  "zpetne_odkazy": {
    "backlink": "{{count}} Ligação Reversa",
    "backlinks": "{{count}} Ligações Reversas",
    "relation": "relação"
  },
  "mobile_detail_menu": {
    "insert_child_note": "Inserir nota filha",
    "delete_this_note": "Apagar esta nota",
    "error_cannot_get_branch_id": "Não foi possível obter o branchId para o notePath '{{notePath}} '",
    "error_unrecognized_command": "Comando não reconhecido {{command}}"
  },
  "note_icon": {
    "change_note_icon": "Alterar ícone da nota",
    "category": "Categoria:",
    "search": "Pesquisa:",
    "reset-default": "Redefinir para o ícone padrão"
  },
  "basic_properties": {
    "note_type": "Tipo da nota",
    "editable": "Editável",
    "basic_properties": "Propriedades Básicas",
    "language": "Idioma",
    "configure_code_notes": "Configurar notas de código..."
  },
  "book_properties": {
    "view_type": "Tipo de visualização",
    "grid": "Grade",
    "list": "Lista",
    "collapse_all_notes": "Recolher todas as notas",
    "expand_all_children": "Expandir todos os filhos",
    "collapse": "Recolher",
    "expand": "Expandir",
    "book_properties": "Propriedades da Coleção",
    "invalid_view_type": "Tipo de visualização inválido '{{type}}'",
    "calendar": "Calendário",
    "table": "Tabela",
    "geo-map": "Mapa geográfico",
    "board": "Quadro"
  },
  "edited_notes": {
    "no_edited_notes_found": "Ainda não há nenhuma nota editada neste dia…",
    "title": "Notas Editadas",
    "deleted": "(apagado)"
  },
  "file_properties": {
    "note_id": "ID da Nota",
    "original_file_name": "Nome original do ficheiro",
    "file_type": "Tipo do ficheiro",
    "file_size": "Tamanho do ficheiro",
    "download": "Descarregar",
    "open": "Abrir",
    "upload_new_revision": "Enviar nova revisão",
    "upload_success": "Uma nova revisão de ficheiro foi enviada.",
    "upload_failed": "O envio de uma nova revisão de ficheiro falhou.",
    "title": "Ficheiro"
  },
  "image_properties": {
    "original_file_name": "Nome original do ficheiro",
    "file_type": "Tipo do ficheiro",
    "file_size": "Tamanho do ficheiro",
    "download": "Descarregar",
    "open": "Abrir",
    "copy_reference_to_clipboard": "Copiar referência para a área de transferência",
    "upload_new_revision": "Enviar nova revisão",
    "upload_success": "Uma nova revisão de imagem foi enviado.",
    "upload_failed": "O envio de uma nova revisão de imagem falhou: {{message}}",
    "title": "Imagem"
  },
  "inherited_attribute_list": {
    "title": "Atributos Herdados",
    "no_inherited_attributes": "Nenhum atributo herdado."
  },
  "note_info_widget": {
    "note_id": "ID da Nota",
    "created": "Criado",
    "modified": "Editado",
    "type": "Tipo",
    "note_size": "Tamanho da nota",
    "note_size_info": "O tamanho da nota fornece uma estimativa aproximada dos requisitos de armazenamento para esta nota. Leva em conta o conteúdo e o conteúdo das suas revisões de nota.",
    "calculate": "calcular",
    "subtree_size": "(tamanho da subárvore: {{size}} em {{count}} notas)",
    "title": "Informações da nota"
  },
  "note_map": {
    "open_full": "Expandir completamente",
    "collapse": "Recolher para tamanho normal",
    "title": "Mapa de Notas",
    "fix-nodes": "Fixar nós",
    "link-distance": "Distância da Ligação"
  },
  "note_paths": {
    "title": "Caminho das Notas",
    "clone_button": "Clonar nota para novo local…",
    "intro_placed": "Esta nova está localizada nos caminhos:",
    "intro_not_placed": "Esta nota ainda não está em nenhuma árvore de notas.",
    "outside_hoisted": "Este caminho está fora de uma nota fixada e teria que desafixar.",
    "archived": "Arquivado",
    "search": "Pesquisar"
  },
  "note_properties": {
    "this_note_was_originally_taken_from": "Esta nota foi originalmente obtida de:",
    "info": "Informações"
  },
  "owned_attribute_list": {
    "owned_attributes": "Atributos próprios"
  },
  "promoted_attributes": {
    "promoted_attributes": "Atributos Promovidos",
    "unset-field-placeholder": "não atribuído",
    "url_placeholder": "http://website...",
    "open_external_link": "Abrir ligação externa",
    "unknown_label_type": "Tipo de etiqueta desconhecido '{{type}}'",
    "unknown_attribute_type": "Tipo de atributo desconhecido '{{type}}'",
    "add_new_attribute": "Adicionar novo atributo",
    "remove_this_attribute": "Remover este atributo",
    "remove_color": "Remover a etiqueta de cor"
  },
  "script_executor": {
    "query": "Consulta",
    "script": "Script",
    "execute_query": "Executar Consulta",
    "execute_script": "Executar Script"
  },
  "search_definition": {
    "add_search_option": "Adicionar opção de pesquisa:",
    "search_string": "pesquisar cadeia",
    "search_script": "pesquisa de script",
    "ancestor": "ancestral",
    "fast_search": "pesquisa rápida",
    "fast_search_description": "A opção de pesquisa rápida desativa a pesquisa de texto completo do conteúdo de nota, o que pode acelerar a pesquisa em grandes bases de dados.",
    "include_archived": "incluir arquivados",
    "include_archived_notes_description": "As notas arquivadas são por padrão excluídas dos resultados da pesquisa, com esta opção elas serão incluídas.",
    "order_by": "ordenar por",
    "limit": "limite",
    "limit_description": "Limitar quantidade de resultados",
    "debug": "depurar",
    "debug_description": "A depuração irá imprimir informações adicionais no console para ajudar na depuração de consultas complexas",
    "action": "ação",
    "search_button": "Pesquisar",
    "search_execute": "Pesquisar & Executar ações",
    "save_to_note": "Gravar para nota",
    "search_parameters": "Parâmetros de Pesquisa",
    "unknown_search_option": "Opção de pesquisa desconhecida {{searchOptionName}}",
    "search_note_saved": "Nota de pesquisa foi gravada em {{- notePathTitle}}",
    "actions_executed": "As ações foram executadas."
  },
  "similar_notes": {
    "title": "Notas Similares",
    "no_similar_notes_found": "Nenhum nota similar encontrada."
  },
  "abstract_search_option": {
    "remove_this_search_option": "Remover esta opção de pesquisa",
    "failed_rendering": "A renderização da opção de pesquisa falhou: {{dto}} com o erro: {{error}} {{stack}}"
  },
  "ancestor": {
    "label": "Ancestral",
    "placeholder": "pesquisar notas pelo nome",
    "depth_label": "profundidade",
    "depth_doesnt_matter": "não importa",
    "depth_eq": "é exatamente {{count}}",
    "direct_children": "filho direto",
    "depth_gt": "é maior que {{count}}",
    "depth_lt": "é menor que {{count}}"
  },
  "debug": {
    "debug": "Depurar",
    "debug_info": "A depuração irá imprimir informações adicionais no console para ajudar em depuração de consultas complexas.",
    "access_info": "Para aceder as informações de depuração, execute a consulta e clique em \"Exibir log do servidor\" no canto superior esquerdo."
  },
  "fast_search": {
    "fast_search": "Pesquisa rápida",
    "description": "A opção de pesquisa rápida desativa a pesquisa de texto completo do conteúdo de nota, o que pode acelerar a pesquisa em grandes bases de dados."
  },
  "include_archived_notes": {
    "include_archived_notes": "Incluir notas arquivadas"
  },
  "limit": {
    "limit": "Limite",
    "take_first_x_results": "Escolher apenas os X primeiros resultados."
  },
  "order_by": {
    "order_by": "Ordenar por",
    "relevancy": "Relevância (padrão)",
    "title": "Título",
    "date_created": "Data de criação",
    "date_modified": "Data da última modificação",
    "content_size": "Tamaho do conteúdo da nota",
    "content_and_attachments_size": "Tamanho do conteúdo da nota incluindo anexos",
    "content_and_attachments_and_revisions_size": "Tamanho do conteúdo da nota incluindo anexos e revisões",
    "revision_count": "Quantidade de revisões",
    "children_count": "Quantidade de notas filhas",
    "parent_count": "Quantidade de clones",
    "owned_label_count": "Quantidade de etiquetas",
    "owned_relation_count": "Quantidade de relações",
    "target_relation_count": "Quantidade de relações para esta nota",
    "random": "Ordem aleatória",
    "asc": "Crescente (padrão)",
    "desc": "Decrescente"
  },
  "search_script": {
    "title": "Pesquisar script:",
    "placeholder": "pesquisar notas pelo nome",
    "description1": "O script de pesquisa permite definir os resultados da pesquisa por executar um script. Isto proporciona flexibilidade máxima quando a pesquisa padrão não é suficiente.",
    "description2": "O script de pesquisa deve ser do tipo \"código\" e subtipo \"JavaScript no servidor\". O script precisa retornar um array de noteIds ou de notas.",
    "example_title": "Veja este exemplo:",
    "example_code": "// 1. pré-filtro usando uma pesquisa predefinida\nconst candidateNotes = api.searchForNotes(\"#journal\"); \n\n// 2. aplicar critérios de pesquisa customizados\nconst matchedNotes = candidateNotes\n    .filter(note => note.title.match(/[0-9]{1,2}\\. ?[0-9]{1,2}\\. ?[0-9]{4}/));\n\nreturn matchedNotes;",
    "note": "Note que o script de pesquisa e a pesquisa de cadeia não podem ser combinados entre si."
  },
  "search_string": {
    "title_column": "Pesquisar cadeia:",
    "placeholder": "palavras-chave fulltext, #tag = valor...",
    "search_syntax": "Sintaxe de pesquisa",
    "also_see": "veja também",
    "complete_help": "ajuda completa da sintaxe de pesquisa",
    "full_text_search": "Digite qualquer texto para pesquisa no texto completo",
    "label_abc": "retorna notas com a etiqueta abc",
    "label_year": "corresponde notas com a etiqueta de ano 2019",
    "label_rock_pop": "corresponde notas que tenham tanto a etiqueta rock quando pop",
    "label_rock_or_pop": "apenas uma das etiquetas deve estar presente",
    "label_year_comparison": "comparação numérica (também >, >=, <).",
    "label_date_created": "notas criadas no último mês",
    "error": "Erro na pesquisa: {{error}}",
    "search_prefix": "Pesquisa:"
  },
  "attachment_detail": {
    "open_help_page": "Abrir página de ajuda nos anexos",
    "owning_note": "Nota proprietária: ",
    "you_can_also_open": ", também pode abrir o(a) ",
    "list_of_all_attachments": "Lista de todos os anexos",
    "attachment_deleted": "Este anexo foi apagado."
  },
  "attachment_list": {
    "open_help_page": "Abrir página de ajuda nos anexos",
    "owning_note": "Nota proprietária: ",
    "upload_attachments": "Enviar anexos",
    "no_attachments": "Esta nota não possuí anexos."
  },
  "book": {
    "no_children_help": "Esta coleção não possui nenhum nota filha, então não há nada para exibir. Veja <a href=\"https://triliumnext.github.io/Docs/Wiki/book-note.html\">wiki</a> para pormenores."
  },
  "editable_code": {
    "placeholder": "Digite o conteúdo da sua nota de código aqui…"
  },
  "editable_text": {
    "placeholder": "Digite o conteúdo da sua nota aqui…"
  },
  "empty": {
    "open_note_instruction": "Abra uma nota a digitar o título da nota no campo abaixo ou escolha uma nota na árvore.",
    "search_placeholder": "pesquisar uma nota pelo nome",
    "enter_workspace": "Entrar no workspace {{title}}"
  },
  "file": {
    "file_preview_not_available": "Prévia não disponível para este formato de ficheiro.",
    "too_big": "A prévia mostra apenas os primeiros {{maxNumChars}} caracteres do ficheiro por razões de desempenho. Descarregue o ficheiro e abra-o externamente para ver todo o conteúdo."
  },
  "protected_session": {
    "enter_password_instruction": "É necessário digitar a sua palavra-passe para mostar notas protegidas:",
    "start_session_button": "Iniciar sessão protegida <kbd>enter</kbd>",
    "started": "A sessão protegida foi iniciada.",
    "wrong_password": "Palavra-passe incorreta.",
    "protecting-finished-successfully": "A proteção foi finalizada com sucesso.",
    "unprotecting-finished-successfully": "A remoção da proteção foi finalizada com sucesso.",
    "protecting-in-progress": "Proteções em andamento: {{count}}",
    "unprotecting-in-progress-count": "Remoções de proteção em andamento: {{count}}",
    "protecting-title": "Estado da proteção",
    "unprotecting-title": "Estado da remoção de proteção"
  },
  "relation_map": {
    "open_in_new_tab": "Abrir em nova guia",
    "remove_note": "Remover nota",
    "edit_title": "Editar título",
    "rename_note": "Renomear nota",
    "enter_new_title": "Digite o novo título da nota:",
    "remove_relation": "Remover relação",
    "confirm_remove_relation": "Tem certeza que deseja remover esta relação?",
    "specify_new_relation_name": "Especifique o novo nome da relação (caracteres disponíveis: alfanuméricos, vírgula e underscore):",
    "connection_exists": "A conexão '{{name}}' já existe entre estas notas.",
    "start_dragging_relations": "Comece a arrastar as relações daqui e solte-as noutra nota.",
    "note_not_found": "Nota {{noteId}} não encontrada!",
    "cannot_match_transform": "Não foi possível combinar a transformação: {{transform}}",
    "note_already_in_diagram": "A nota \"{{title}}\" já está no diagrama.",
    "enter_title_of_new_note": "Digite o título da nova nota",
    "default_new_note_title": "nova nota",
    "click_on_canvas_to_place_new_note": "Clique no quadro para incluir uma nova nota"
  },
  "render": {
    "note_detail_render_help_1": "Esta nota de ajuda é mostrada porque esta nota do tipo Renderizar HTML não possui a relação necessária para funcionar corretamente.",
    "note_detail_render_help_2": "O tipo de nota Renderizar HTML é usado para <a class=\"external\" href=\"https://triliumnext.github.io/Docs/Wiki/scripts.html\">automação</a>. Em suma, tem uma nota de código HTML (opcionalmente com algum JavaScript) e esta nota irá renderizá-la. Para fazê-lo funcionar, deve definir uma <a class=\"external\" href=\"https://triliumnext.github.io/Docs/Wiki/attributes.html\">relação</a> chamada \"renderNote\" que aponta para a nota HTML a ser renderizada."
  },
  "web_view": {
    "web_view": "Web View",
    "embed_websites": "Nota do tipo Visualização Web permite que incorpore sites no Trilium.",
    "create_label": "Para começar, crie uma etiqueta com um endereço URL que deseja incorporar, por exemplo, #webViewSrc=\"https://www.google.com\""
  },
  "backend_log": {
    "refresh": "Recarregar"
  },
  "consistency_checks": {
    "title": "Verificações de Consistência",
    "find_and_fix_button": "Encontrar e corrigir problemas de consistência",
    "finding_and_fixing_message": "A procurar e corrigir problemas de consistência…",
    "issues_fixed_message": "Qualquer problema de consistência encontrado foi corrigido."
  },
  "database_anonymization": {
    "title": "Anonimização do Banco de Dados",
    "full_anonymization": "Anonimização Completa",
    "full_anonymization_description": "Esta ação ira gerar uma cópia anônima da base de dados (sem conteúdo das notas, apenas estrutura e alguns metadados não sensíveis) para partilhar online e depurar, sem expor os seus dados pessoais.",
    "save_fully_anonymized_database": "Gravar base de dados totalmente anonimizada",
    "light_anonymization": "Anonimização Leve",
    "light_anonymization_description": "Esta ação criará uma nova cópia da base de dados e aplicará uma anonimização leve — especificamente, apenas o conteúdo de todas as notas será removido, mas títulos e atributos permanecerão. Além disso, notas personalizadas de scripts JS frontend/servidor e widgets personalizados serão mantidos. Isto fornece mais contexto para depurar os problemas.",
    "choose_anonymization": "Pode decidir se deseja fornecer uma base de dados totalmente ou levemente anonimizada. Mesmo a base de dados totalmente anonimizada é muito útil; no entanto, em alguns casos, uma base de dados levemente anonimizada pode acelera o processo de identificação e correção de bugs.",
    "save_lightly_anonymized_database": "Gravar base de dados levemente anonimizada",
    "existing_anonymized_databases": "Bases de dados anonimizada existentes",
    "creating_fully_anonymized_database": "A criar base de dados totalmente anonimizada...",
    "creating_lightly_anonymized_database": "A criar base de dados levemente anonimizada...",
    "error_creating_anonymized_database": "Não foi possível criar a base de dados anonimizada, verifique os logs do servidor para mais pormenores",
    "successfully_created_fully_anonymized_database": "Base de dados totalmente anonimizada criada em {{anonymizedFilePath}}",
    "successfully_created_lightly_anonymized_database": "Base de dados levemente anonimizada criada em {{anonymizedFilePath}}",
    "no_anonymized_database_yet": "Nenhuma base de dados anonimizada no momento."
  },
  "database_integrity_check": {
    "title": "Verificação de Integridade da Base de Dados",
    "description": "Isto verificará se a base de dados não está corrompida no nível SQLite. Pode levar algum tempo, dependendo do tamanho da base de dados.",
    "check_button": "Verificar integridade da base de dados",
    "checking_integrity": "A verificar integridade da base de dados…",
    "integrity_check_succeeded": "Verificação de integridade bem sucedida - nenhum problema encontrado.",
    "integrity_check_failed": "Verificação de integridade falhou: {{results}}"
  },
  "sync": {
    "title": "Sincronizar",
    "force_full_sync_button": "Forçar sincronização completa",
    "fill_entity_changes_button": "Preencher registos de alterações da entidade",
    "full_sync_triggered": "Sincronização completa iniciada",
    "filling_entity_changes": "A preencher linhas de alterações da entidade...",
    "sync_rows_filled_successfully": "Linhas de sincronização preenchidas com sucesso",
    "finished-successfully": "Sincronização finalizada com sucesso.",
    "failed": "Sincronização falhou: {{message}}"
  },
  "vacuum_database": {
    "title": "Executar Vacuum no Banco de Dados",
    "description": "Isto irá reconstruir a base de dados, o que normalmente irá resultar numa redução do ficheiro da base de dados. Nenhum dado será alterado.",
    "button_text": "Executar Vacuum",
    "vacuuming_database": "A executar vacuum na base de dados...",
    "database_vacuumed": "Vacuum executado na base de dados"
  },
  "fonts": {
    "theme_defined": "Tema definido",
    "fonts": "Fontes",
    "main_font": "Fonte Principal",
    "font_family": "Família da fonte",
    "size": "Tamanho",
    "note_tree_font": "Fonte da Árvore de Notas",
    "note_detail_font": "Fonte Padrão da Nota",
    "monospace_font": "Fonte Monospace (código)",
    "note_tree_and_detail_font_sizing": "Note que o tamanho da fonte da árvore e dos pormenores é relativo à configuração principal do tamanho de fonte.",
    "not_all_fonts_available": "Nem todas as fontes listadas podem estar disponíveis no seu sistema.",
    "apply_font_changes": "Para aplicar as alterações de fonte, clique em",
    "reload_frontend": "recarregar frontend",
    "generic-fonts": "Fontes genéricas",
    "sans-serif-system-fonts": "Fontes sem serifa de sistema",
    "serif-system-fonts": "Fontes serifadas de sistema",
    "monospace-system-fonts": "Fontes monospace de sistema",
    "handwriting-system-fonts": "Fontes de escrita à mão de sistema",
    "serif": "Serifa",
    "sans-serif": "Sem Serifa",
    "monospace": "Monoespaçado",
    "system-default": "Padrão do Sistema"
  },
  "max_content_width": {
    "title": "Largura do Conteúdo",
    "default_description": "Por padrão, o Trilium limita a largura máxima do conteúdo para melhorar a legibilidade em janelas maximizadas em ecrãs largos.",
    "max_width_label": "Largura máxima do conteúdo",
    "max_width_unit": "pixels",
    "apply_changes_description": "Para aplicar as alterações de largura do conteúdo, clique em",
    "reload_button": "recarregar frontend",
    "reload_description": "alterações de opções de aparência"
  },
  "native_title_bar": {
    "title": "Barra de Título Nativa (requer recarregar a app)",
    "enabled": "ativada",
    "disabled": "desativada"
  },
  "ribbon": {
    "widgets": "Widgets de fita",
    "promoted_attributes_message": "A guia de Atributos Promovidos irá abrir automaticamente se existirem atributos promovidos na nota",
    "edited_notes_message": "A guia de Notas Editadas será aberta automaticamente nas notas do dia"
  },
  "theme": {
    "title": "Tema da Aplicação",
    "theme_label": "Tema",
    "override_theme_fonts_label": "Sobrepor fontes do tema",
    "auto_theme": "Legado (Seguir esquema de cor do sistema)",
    "light_theme": "Legado (Claro)",
    "dark_theme": "Legado (Escuro)",
    "triliumnext": "Trilium (Seguir esquema de cor do sistema)",
    "triliumnext-light": "Trilium (Claro)",
    "triliumnext-dark": "Trilium (Escuro)",
    "layout": "Layout",
    "layout-vertical-title": "Vertical",
    "layout-horizontal-title": "Horizontal",
    "layout-vertical-description": "barra de lançamento está a esquerda (padrão)",
    "layout-horizontal-description": "barra de lançamento está abaixo da barra de guias, a barra de guias agora tem a largura total."
  },
  "ui-performance": {
    "title": "Desempenho",
    "enable-motion": "Ativar transições e animações",
    "enable-shadows": "Ativar sombras",
    "enable-backdrop-effects": "Ativar efeitos de fundo para menus, popups e painéis"
  },
  "ai_llm": {
    "not_started": "Não iniciado",
    "title": "Configurações de IA",
    "processed_notes": "Notas Processadas",
    "total_notes": "Total de Notas",
    "progress": "Andamento",
    "queued_notes": "Notas Enfileiradas",
    "failed_notes": "Notas com Falha",
    "last_processed": "Últimas Processadas",
    "refresh_stats": "Atualizar Estatísticas",
    "enable_ai_features": "Ativar recurso IA/LLM",
    "enable_ai_description": "Ativar recursos IA como sumarização de notas, geração de conteúdo e outras capacidades de LLM",
    "openai_tab": "OpenAI",
    "anthropic_tab": "Anthropic",
    "voyage_tab": "Voyage AI",
    "ollama_tab": "Ollama",
    "enable_ai": "Ativar recursos IA/LLM",
    "enable_ai_desc": "Ativar recursos de IA como sumarização de notas, geração de conteúdo e outras capacidades de LLM",
    "provider_configuration": "Configuração de Provedor de IA",
    "provider_precedence": "Prioridade de provedor",
    "provider_precedence_description": "Lista de provedores em ordem de prioridade, separados por vírgula (por exemplo, 'openai, anthropic, ollama')",
    "temperature": "Temperatura",
    "temperature_description": "Controla a aleatoriedade em respostas (0 = determinística, 2 = aleatoriedade máxima)",
    "system_prompt": "Prompt de Sistema",
    "system_prompt_description": "Prompt padrão de sistema usado para todas as interações de IA",
    "openai_configuration": "Configuração OpenAI",
    "openai_settings": "Opções OpenAI",
    "api_key": "Chave de API",
    "url": "URL Base",
    "model": "Modelo",
    "openai_api_key_description": "A sua API Key da OpenAI para aceder os serviços de IA",
    "anthropic_api_key_description": "A sua API Key da Anthropic para aceder os modelos Claude",
    "default_model": "Modelo Padrão",
    "openai_model_description": "Exemplos: gpt-4o, gpt-4-turbo, gpt-3.5-turbo",
    "base_url": "URL Base",
    "openai_url_description": "Padrão: https://api.openai.com/v1",
    "anthropic_settings": "Configurações Anthropic",
    "anthropic_url_description": "URL Base da API Anthropic (padrão: https://api.anthropic.com)",
    "anthropic_model_description": "Modelos Claude da Anthropic para completar conversas",
    "voyage_settings": "Configurações Voyage AI",
    "ollama_settings": "Configurações do Ollama",
    "ollama_url_description": "URL para a API Ollama (padrão: http://localhost:11434)",
    "ollama_model_description": "Modelo Ollama usado para complementação de chat",
    "anthropic_configuration": "Configuração da Anthropic",
    "voyage_configuration": "Configuração da Voyage IA",
    "voyage_url_description": "Padrão: https://api.voyageai.com/v1",
    "ollama_configuration": "Configuração da Ollama",
    "enable_ollama": "Ativar Ollama",
    "enable_ollama_description": "Ativar Ollama para uso do modelo local de IA",
    "ollama_url": "URL da Ollama",
    "ollama_model": "Modelo do Ollama",
    "refresh_models": "Atualizar Modelos",
    "refreshing_models": "A atualizar…",
    "enable_automatic_indexing": "Ativar indexação automática",
    "rebuild_index": "Reconstruir Índice",
    "rebuild_index_error": "Ocorreu um erro ao iniciar a reconstrução do índice. Verifique os logs para obter pormenores.",
    "note_title": "Título da nota",
    "error": "Erro",
    "last_attempt": "Última Tentativa",
    "actions": "Ações",
    "retry": "Tentar novamente",
    "partial": "{{ percentage }}% concluído",
    "retry_queued": "Nota enfileirada para nova tentativa",
    "retry_failed": "Falha ao enfileirar nota para nova tentativa",
    "max_notes_per_llm_query": "Máximo de Notas por Consulta",
    "max_notes_per_llm_query_description": "Quantidade máxima de notas similares para incluir no contexto da IA",
    "active_providers": "Provedores Ativos",
    "disabled_providers": "Provedores Desativados",
    "remove_provider": "Remover provedor da pesquisa",
    "restore_provider": "Restaurar provedor na pesquisa",
    "similarity_threshold": "Tolerância de Similaridade",
    "similarity_threshold_description": "Pontuação máxima de similaridade (0-1) para notas a serem incluídas no contexto das consultas de LLM",
    "reprocess_index": "Reconstruir Índice de Pesquisa",
    "reprocessing_index": "A reconstruir…",
    "reprocess_index_started": "Otimiação do índice de pesquisa iniciado em plano de fundo",
    "reprocess_index_error": "Erro ao reconstruir índice de pesquisa",
    "index_rebuild_progress": "Andamento da Reconstrução do Índice",
    "index_rebuilding": "A otimizar índice ({{percentage}}%)",
    "index_rebuild_complete": "Otimização de índice finalizada",
    "index_rebuild_status_error": "Erro ao verificar o estado da reconstrução do índice",
    "never": "Nunca",
    "processing": "A processar ({{percentage}}%)",
    "incomplete": "Incompleto ({{percentage}}%)",
    "complete": "Completo (100%)",
    "refreshing": "A atualizar…",
    "auto_refresh_notice": "A atualizar automaticamente a cada {{seconds}} segundos",
    "note_queued_for_retry": "Nota enfileirada para nova tentativa",
    "failed_to_retry_note": "Falha ao retentar nota",
    "all_notes_queued_for_retry": "Todas as notas com falha enfileiradas para nova tentativa",
    "failed_to_retry_all": "Falha ao retentar notas",
    "ai_settings": "Configurações IA",
    "api_key_tooltip": "Chave de API para aceder o serviço",
    "empty_key_warning": {
      "anthropic": "A chave de API Anthropic está vazia. Por favor, digite uma chave de API válida.",
      "openai": "A chave de API OpenAI está vazia. Por favor, digite uma chave de API válida.",
      "voyage": "A chave de API da Voyage API está vazia. Por favor, digite uma chave de API válida.",
      "ollama": "A chave de API da Ollama API está vazia. Por favor, digite uma chave de API válida."
    },
    "agent": {
      "processing": "A processar…",
      "thinking": "A pensar…",
      "loading": "A carregar…",
      "generating": "A gerir…"
    },
    "name": "IA",
    "openai": "OpenAI",
    "use_enhanced_context": "Usar contexto aprimorado",
    "enhanced_context_description": "Alimentar IA com mais contexto sobre a nota e as suas notas relacionadas para melhores respostas",
    "show_thinking": "Exibir pensamento",
    "show_thinking_description": "Exibir o processo de linha de raciocínio da AI",
    "enter_message": "Digite a sua mensagem…",
    "error_contacting_provider": "Erro ao contactar o provedor de IA. Por favor, verifique as suas configurações e a sua conexão à internet.",
    "error_generating_response": "Erro ao gerar resposta da IA",
    "index_all_notes": "Indexar Todas as Notas",
    "index_status": "Estado do Índice",
    "indexed_notes": "Notas Indexadas",
    "indexing_stopped": "Indexação interrompida",
    "indexing_in_progress": "Indexação em andamento…",
    "last_indexed": "Última Indexada",
    "n_notes_queued_0": "{{ count }} nota enfileirada para indexação",
    "n_notes_queued_1": "{{ count }} notas enfileiradas para indexação",
    "n_notes_queued_2": "{{ count }} notas enfileiradas para indexação",
    "note_chat": "Conversa de Nota",
    "notes_indexed_0": "{{ count }} nota indexada",
    "notes_indexed_1": "{{ count }} notas indexadas",
    "notes_indexed_2": "{{ count }} notas indexadas",
    "sources": "Origens",
    "start_indexing": "Iniciar Indexação",
    "use_advanced_context": "Usar Contexto Avançado",
    "ollama_no_url": "Ollama não está configurado. Por favor, digite uma URL válida.",
    "chat": {
      "root_note_title": "Conversas IA",
      "root_note_content": "Esta nota contém as suas conversas com IA gravdas.",
      "new_chat_title": "Nova Conversa",
      "create_new_ai_chat": "Criar Conversa IA"
    },
    "create_new_ai_chat": "Criar Conversa IA",
    "configuration_warnings": "Há problemas com a sua configuração de IA. Por favor, verifique as suas configurações.",
    "experimental_warning": "O recurso de LLM atualmente é experimental - você foi avisado.",
    "selected_provider": "Provedor Selecionado",
    "selected_provider_description": "Escolha o provedor de IA para conversas e recursos de completar",
    "select_model": "Selecionar modelo…",
    "select_provider": "Selecionar provedor…",
    "ai_enabled": "Recursos de IA ativados",
    "ai_disabled": "Recursos de IA desativados",
    "no_models_found_online": "Nenhum modelo encontrado. Por favor, verifique a sua chave de API e as configurações.",
    "no_models_found_ollama": "Nenhum modelo Ollama encontrado. Por favor, verifique se o Ollama está em execução.",
    "error_fetching": "Erro ao obter modelos: {{error}}"
  },
  "zoom_factor": {
    "title": "Fator do Zoom (apenas versão de área de trabalho)",
    "description": "O zoom também pode ser controlado com atalhos CTRL+- e CTRL+=."
  },
  "code_auto_read_only_size": {
    "title": "Tamanho para Somente Leitura Automático",
    "description": "O tamanho para nota somente leitura automático é o tamanho após o qual as notas serão exibidas num modo somente leitura (por razões de desempenho).",
    "label": "Tamanho para somente leitura automático (notas de código)",
    "unit": "caracteres"
  },
  "code-editor-options": {
    "title": "Editor"
  },
  "code_mime_types": {
    "title": "Tipos MIME disponíveis no dropdown"
  },
  "vim_key_bindings": {
    "use_vim_keybindings_in_code_notes": "Atribuições de teclas do Vim",
    "enable_vim_keybindings": "Ative as atribuições de teclas do Vim em notas de código (sem modo ex)"
  },
  "wrap_lines": {
    "wrap_lines_in_code_notes": "Quebrar linhas em notas de código",
    "enable_line_wrap": "Ativar Quebra de Linha (pode ser necessário recarregar o frontend para entrar em vigor)"
  },
  "images": {
    "images_section_title": "Imagens",
    "download_images_automatically": "Descarregar imagens automaticamente para uso offline.",
    "download_images_description": "HTML colado pode conter referências a imagens on-line, Trilium vai procurar estas referências e descarregar as imagens para que estejam disponíveis off-line.",
    "enable_image_compression": "Ativar compressão de imagem",
    "max_image_dimensions": "Largura/altura máxima de uma imagem (a imagem será redimensionada se exceder este valor).",
    "max_image_dimensions_unit": "pixels",
    "jpeg_quality_description": "Qualidade JPEG (10 - pior qualidade, 100 - melhor qualidade, 50 - 85 é recomendado)"
  },
  "attachment_erasure_timeout": {
    "attachment_erasure_timeout": "Tempo Limite para Apagar um Anexo",
    "attachment_auto_deletion_description": "Os anexos são automaticamente apagados (e apagados) se já não forem referenciados pela sua nota após um tempo definido.",
    "erase_attachments_after": "Apagar anexos não utilizados após:",
    "manual_erasing_description": "Também pode ativar a apagar manualmente (sem considerar o timeout definido acima):",
    "erase_unused_attachments_now": "Apagar anexos não utilizados agora",
    "unused_attachments_erased": "Os anexos não utilizados foram apagados."
  },
  "network_connections": {
    "network_connections_title": "Conexões de Rede",
    "check_for_updates": "Verificar atualizações automaticamente"
  },
  "note_erasure_timeout": {
    "note_erasure_timeout_title": "Tempo Limite para Apagar uma Nota",
    "note_erasure_description": "Notas apagadas (e atributos, revisões...) inicialmente são apenas marcadas como apagadas e é possível recuperá-las a partir do diálogo de Notas Recentes. Depois de um tempo, as notas apagadas são \"apagadas\", o que significa que o seu conteúdo já não é recuperável. Esta configuração permite configurar o período entre apagar e apagar a nota.",
    "erase_notes_after": "Apagar notas após:",
    "manual_erasing_description": "Também pode ativar a apagar manualmente (sem considerar o timeout definido acima):",
    "erase_deleted_notes_now": "Apagar as notas apagadas agora",
    "deleted_notes_erased": "As notas apagadas foram removidas permanentemente."
  },
  "revisions_snapshot_interval": {
    "note_revisions_snapshot_interval_title": "Intervalo de Captura de Versão da Nota",
    "note_revisions_snapshot_description": "O intervalo de captura de versão da nota é o tempo após o qual uma nova revisão será criada para a nota. Veja <doc>wiki</doc> para mais informações.",
    "snapshot_time_interval_label": "Intervalo de Captura de Versão da Nota:"
  },
  "revisions_snapshot_limit": {
    "note_revisions_snapshot_limit_title": "Limite de Capturas das Versões da Nota",
    "note_revisions_snapshot_limit_description": "O limite de número de captura de versões das notas refere-se ao número máximo de revisões que podem ser gravadas para cada nota. Onde -1 significa nenhum limite, 0 significa apagar todas as revisões. Pode definir as revisões máximas para uma única nota através da etiqueta #versioningLimit.",
    "snapshot_number_limit_label": "Quantidade limite de capturas de versão:",
    "snapshot_number_limit_unit": "capturas",
    "erase_excess_revision_snapshots": "Apagar capturas de versão excedentes agora",
    "erase_excess_revision_snapshots_prompt": "As capturas de versão excedentes foram apagadas."
  },
  "search_engine": {
    "title": "Motor de Pesquisa",
    "custom_search_engine_info": "O motor de pesquisa personalizado requer que sejam definidos um nome e uma URL. Se um destes não estiver definido, o DuckDuckGo será usado como o motor de pesquisa padrão.",
    "predefined_templates_label": "Modelos de motor de pesquisa predefinidos",
    "bing": "Bing",
    "baidu": "Baidu",
    "duckduckgo": "DuckDuckGo",
    "google": "Google",
    "custom_name_label": "Nome do motor de pesquisa personalizado",
    "custom_name_placeholder": "Nome personalizado do motor de pesquisa",
    "custom_url_label": "A URL do motor de pesquisa personalizado deve incluir {keyword} como um substituto para o termo pesquisado.",
    "custom_url_placeholder": "URL personalizada do motor de pesquisa",
    "save_button": "Gravar"
  },
  "tray": {
    "title": "Bandeja do Sistema",
    "enable_tray": "Ativar bandeja (O Trilium precisar ser reiniciado para esta mudança entrar em vigor)"
  },
  "heading_style": {
    "title": "Estilo de Título",
    "plain": "Plano",
    "underline": "Sublinhado",
    "markdown": "Estilo Markdown"
  },
  "highlights_list": {
    "title": "Lista de Destaques",
    "description": "Pode personalizar a lista de destaques exibida no painel da direita:",
    "bold": "Texto em negrito",
    "italic": "Texto em itálico",
    "underline": "Texto sublinhado",
    "color": "Texto colorido",
    "bg_color": "Texto com cor de fundo",
    "visibility_title": "Visibilidade da Lista de Destaques",
    "visibility_description": "Pode esconder o componente de destaques por nota adicionado a etiqueta #hideHighlightWidget.",
    "shortcut_info": "Pode configurar um atalhe de teclado para alternar rapidamente o painel da direita (incluindo os Destaques) em Opções -> Atalhos (nome 'toggleRightPane')."
  },
  "table_of_contents": {
    "title": "Tabela de Conteúdos",
    "description": "A tabela de conteúdos irá aparecer em notas de texto que possuam mais que um número definido de títulos. Pode personalizar este número:",
    "unit": "títulos",
    "disable_info": "Também pode usar esta opção para desativar a Tabela de Conteúdos por configurar um número muito alto.",
    "shortcut_info": "Pode configurar um atalhe de teclado para alternar rapidamente o painel da direita (incluindo a Tabela de Conteúdos) em Opções -> Atalhos (nome 'toggleRightPane')."
  },
  "text_auto_read_only_size": {
    "title": "Tamanho para Somente Leitura Automático",
    "description": "O tamanho para nota somente leitura automático é o tamanho a partir do qual as notas serão exibidas em modo somente leitura (por razões de desempenho).",
    "label": "Tamanho automático para somente leitura (notas de texto)",
    "unit": "caracteres"
  },
  "custom_date_time_format": {
    "title": "Formato Personalizado de Data/Hora",
    "description": "Personaliza o formato de data e hora inseridos via <shortcut /> ou barra de ferramentas. Veja a <doc>documentação do Day.js</doc> para os tokens de formatos disponíveis.",
    "format_string": "Cadeia de formato:",
    "formatted_time": "Data/hora formatada:"
  },
  "i18n": {
    "title": "Localização",
    "language": "Idioma",
    "first-day-of-the-week": "Primeiro dia da semana",
    "sunday": "Domingo",
    "monday": "Segunda-feira",
    "first-week-of-the-year": "Primeiro dia do ano",
    "first-week-contains-first-day": "Primeira semana que contenha o primeiro dia do ano",
    "first-week-contains-first-thursday": "Primeira semana que contenha a primeira quinta-feira do ano",
    "first-week-has-minimum-days": "Primeira semana que contenha um mínimo de dias",
    "min-days-in-first-week": "Mínimo de dias da primeira semana",
    "first-week-info": "Primeira semana que contenha a primeira Quinta-feira do ano é baseado na <a href=\"https://en.wikipedia.org/wiki/ISO_week_date#First_week\">ISO 8601</a>.",
    "first-week-warning": "Alterar as opções de primeira semana pode causar duplicidade nas Notas Semanais existentes e estas Notas não serão atualizadas de acordo.",
    "formatting-locale": "Formato de data e número"
  },
  "backup": {
    "automatic_backup": "Backup automático",
    "automatic_backup_description": "O Trilium pode fazer o backup da base de dados automaticamente:",
    "enable_daily_backup": "Ativar backup diário",
    "enable_weekly_backup": "Ativar backup semanal",
    "enable_monthly_backup": "Ativar backup mensal",
    "backup_recommendation": "É recomendado manter o backup ativado, mas isto pode fazer com que a inicialização da aplicação seja lenta com grandes bases de dados e/ou dispositivos de armazenamento lentos.",
    "backup_now": "Realizar backup agora",
    "backup_database_now": "Realizar backup da base de dados agora",
    "existing_backups": "Backups existentes",
    "date-and-time": "Data & hora",
    "path": "Caminho",
    "database_backed_up_to": "Backup da base de dados criado em {{backupFilePath}}",
    "no_backup_yet": "ainda não existe nenhum backup"
  },
  "etapi": {
    "title": "ETAPI",
    "description": "ETAPI é uma API REST usada para aceder a instância do Trilium programaticamente, sem interface gráfica.",
    "see_more": "Veja mais pormenores no {{- link_to_wiki}}, na {{- link_to_openapi_spec}} ou na {{- link_to_swagger_ui}}.",
    "wiki": "wiki",
    "openapi_spec": "Especificação OpenAPI do ETAPI",
    "swagger_ui": "ETAPI Swagger UI",
    "create_token": "Criar token ETAPI",
    "existing_tokens": "Tokens existentes",
    "no_tokens_yet": "Ainda não existem tokens. Clique no botão acima para criar um.",
    "token_name": "Nome do token",
    "created": "Criado",
    "actions": "Ações",
    "new_token_title": "Novo token ETAPI",
    "new_token_message": "Por favor, insira o nome do novo token",
    "default_token_name": "novo token",
    "error_empty_name": "O nome do token não pode ser vazio",
    "token_created_title": "Token ETAPI criado",
    "token_created_message": "Copie o token criado para a área de transferência. O Trilium armazena o token em hash e esta é a última vez que poderá visualizá-lo.",
    "rename_token": "Renomear este token",
    "delete_token": "Apagar / desativar este token",
    "rename_token_title": "Renomear token",
    "rename_token_message": "Por favor, insira o nome do novo token",
    "delete_token_confirmation": "Tem certeza que deseja apagar o token ETAPI \"{{name}}\"?"
  },
  "options_widget": {
    "options_status": "Estado das opções",
    "options_change_saved": "As alterações nas opções foram gravadas."
  },
  "password": {
    "heading": "Palavra-passe",
    "alert_message": "Por favor, certifique-se de se lembrar da sua palavra-passe nova. A palavra-passe é usada para aceder a interface web e para criptografar notas protegidas. Sese esquecer da sua palavra-passe, todas as suas notas protegidas serão permanentemente perdidas.",
    "reset_link": "Clique aqui para redefiní-la.",
    "old_password": "Palavra-passe antiga",
    "new_password": "Nova palavra-passe",
    "new_password_confirmation": "Confirmação da nova palavra-passe",
    "change_password": "Alterar palavra-passe",
    "protected_session_timeout": "Tempo Limite da Sessão Protegida",
    "protected_session_timeout_description": "O tempo limite da sessão protegida é o período após o qual a sessão protegida é apagada da memória do navegador. Este tempo é contado a partir da última interação com notas protegidas. Veja",
    "wiki": "wiki",
    "for_more_info": "para mais informações.",
    "protected_session_timeout_label": "Tempo limite da sessão protegida:",
    "reset_confirmation": "Ao redefinir a palavra-passe, perderá o acesso a todas as suas notas protegidas existentes para sempre. Tem certeza que deseja redefinir a palavra-passe?",
    "reset_success_message": "A palavra-passe foi redefinida. Por favor, defina uma nova palavra-passe",
    "change_password_heading": "Alterar Palavra-passe",
    "set_password_heading": "Definir Palavra-passe",
    "set_password": "Definir Palavra-passe",
    "password_mismatch": "As novas palavras-passe não são iguais.",
    "password_changed_success": "A palavra-passe foi alterada. O Trilium será recarregado após pressionar OK."
  },
  "multi_factor_authentication": {
    "title": "Autenticação Multifator",
    "description": "A Autenticação Multifator (MFA) adiciona uma camada extra de segurança à sua conta. Em vez de apenas digitar uma palavra-passe para fazer login, a MFA exige que forneça uma ou mais evidências adicionais para verificar a sua identidade. Dessa forma, mesmo que alguém obtenha a sua palavra-passe, ainda não poderá aceder a sua conta sem a segunda informação. É como adicionar uma fechadura extra à sua porta, a fazer invadir muito mais difícil para qualquer outra pessoa.<br><br>Siga as instruções abaixo para ativar a MFA. Se a configuração não for feita corretamente, o login voltará a usar apenas a palavra-passe.",
    "mfa_enabled": "Ativar a Autenticação Multifator",
    "mfa_method": "Método MFA",
    "electron_disabled": "A Autenticação Multifator não é suportada na versão desktop atualmente.",
    "totp_title": "Palavra-passe Única Temporária baseada em Tempo (TOTP)",
    "totp_description": "\"TOTP (Palavra-passe Única Temporária baseada em Tempo) é um recurso de segurança que gera um código único e temporário, que muda a cada 30 segundos. Utiliza este código junto com a sua palavra-passe para fazer login na conta, fazer acessar-la muito mais difícil para qualquer outra pessoa.",
    "totp_secret_title": "Gerar segredo TOTP",
    "totp_secret_generate": "Gerar segredo TOTP",
    "totp_secret_regenerate": "Regenerar segredo TOTP",
    "no_totp_secret_warning": "Para ativar o TOTP, primeiro deve gerar um segredo TOTP.",
    "totp_secret_description_warning": "Após gerar um novo segredo TOTP, será necessário fazer login novamente com o novo segredo TOTP.",
    "totp_secret_generated": "Segredo TOTP gerado",
    "totp_secret_warning": "Por favor, grave o segredo gerado num local seguro. Ele não será exibido novamente.",
    "totp_secret_regenerate_confirm": "Tem certeza que deseja regenerar o segredo TOTP? Isto invalidará o segredo TOTP anterior e todos os códigos de recuperação existentes.",
    "recovery_keys_title": "Chaves de Recuperação do Single Sign-On",
    "recovery_keys_description": "As chaves de recuperação do Single Sign-On são usadas para fazer login caso você não consiga aceder os seus códigos do Authenticator.",
    "recovery_keys_description_warning": "As chaves de recuperação não serão exibidas novamente após sair da página. Mantenha-as num local seguro.<br>Após o uso, uma chave de recuperação não poderá ser usada novamente.",
    "recovery_keys_error": "Erro ao gerar códigos de recuperação",
    "recovery_keys_no_key_set": "Nenhum código de recuperação definido",
    "recovery_keys_generate": "Gerar Códigos de Recuperação",
    "recovery_keys_regenerate": "Regenerar Códigos de Recuperação",
    "recovery_keys_used": "Usado: {{date}}",
    "recovery_keys_unused": "Código de recuperação {{index}} não utilizado",
    "oauth_title": "OAuth/OpenID",
    "oauth_description": "OpenID é uma forma padronizada de permitir que faça login em sites usando uma conta de outro serviço, como o Google, para verificar a sua identidade. O emissor padrão é o Google, mas pode alterá-lo para qualquer outro provedor OpenID. Consulte <a href=\"#root/_hidden/_help/_help_Otzi9La2YAUX/_help_WOcw2SLH6tbX/_help_7DAiwaf8Z7Rz\">aqui</a> para mais informações. Siga estas <a href=\"https://developers.google.com/identity/openid-connect/openid-connect\">instruções</a> para configurar um serviço OpenID através do Google.",
    "oauth_description_warning": "Para ativar o OAuth/OpenID, precisa definir a URL base do OAuth/OpenID, o client ID e o client secret no ficheiro config.ini e reiniciar a aplicação. Se quiser configurar via variáveis de ambiente, defina TRILIUM_OAUTH_BASE_URL, TRILIUM_OAUTH_CLIENT_ID e TRILIUM_OAUTH_CLIENT_SECRET.",
    "oauth_user_account": "Conta do Utilizador: ",
    "oauth_user_email": "E-mail do Utilizador: ",
    "oauth_user_not_logged_in": "Não está logado!"
  },
  "shortcuts": {
    "keyboard_shortcuts": "Atalhos de Teclado",
    "multiple_shortcuts": "Atalhos múltiplos para a mesma ação podem ser separados por vírgula.",
    "electron_documentation": "Consulte a <a href=\"https://www.electronjs.org/docs/latest/api/accelerator\\\">documentação do Electron</a> para ver os modificadores e códigos de teclas disponíveis.",
    "type_text_to_filter": "Digite para filtrar atalhos...",
    "action_name": "Nome da ação",
    "shortcuts": "Atalhos",
    "default_shortcuts": "Atalhos padrão",
    "description": "Descrição",
    "reload_app": "Recarregar aplicação para aplicar alterações",
    "set_all_to_default": "Redefinir todos os atalhos para o padrão",
    "confirm_reset": "Tem certeza que deseja redefinir todos os atalhos de teclado para o padrão?"
  },
  "spellcheck": {
    "title": "Verificação Ortográfica",
    "description": "Estas opções aplicam-se apenas às versões desktop; os navegadores usarão a sua própria verificação ortográfica nativa.",
    "enable": "Ativar verificação ortográfica",
    "language_code_label": "Código(s) de idioma",
    "language_code_placeholder": "por exemplo \"en-US\", \"de-AT\", \"pt-BR\"",
    "multiple_languages_info": "Múltiplos idiomas podem ser separados por vírgula, por exemplo: \"en-US, de-DE, pt-BR, cs\". ",
    "available_language_codes_label": "Códigos de idioma disponíveis:",
    "restart-required": "As alterações nas opções de verificação ortográfica terão efeito após reiniciar a aplicação."
  },
  "sync_2": {
    "config_title": "Configuração da Sincronização",
    "server_address": "Endereço da instância do Servidor",
    "timeout": "Tempo limite da sincronização",
    "timeout_unit": "milisegundos",
    "proxy_label": "Servidor proxy para sincronização (opcional)",
    "note": "Nota",
    "note_description": "Se deixar a configuração de proxy em branco, o proxy do sistema será usado (aplica-se apenas à versão desktop/Electron).",
    "special_value_description": "Outro valor especial é <code>noproxy</code>, que força a ignorar até mesmo o proxy do sistema e respeita <code>NODE_TLS_REJECT_UNAUTHORIZED</code>.",
    "save": "Gravar",
    "help": "Ajuda",
    "test_title": "Teste de Sincronização",
    "test_description": "Isto testará a conexão e o handshake com o servidor de sincronização. Se o servidor de sincronização não estiver inicializado, isto irá configurá-lo para sincronizar com o documento local.",
    "test_button": "Testar sincronização",
    "handshake_failed": "Falha no handshake com o servidor de sincronização, erro: {{message}}"
  },
  "api_log": {
    "close": "Fechar"
  },
  "attachment_detail_2": {
    "will_be_deleted_in": "Este anexo será apagado automaticamente em {{time}}",
    "will_be_deleted_soon": "Este anexo será apagado automaticamente em breve",
    "deletion_reason": ", porque o anexo não está associado ao conteúdo da nota. Para evitar de apagar, adicione o anexo novamente ao conteúdo ou converta o anexo numa nota.",
    "role_and_size": "Regra: {{role}}, Tamanho: {{size}}",
    "link_copied": "Ligação do anexo copiada para a área de transferência.",
    "unrecognized_role": "Regra desconhecida de anexo '{{role}}'."
  },
  "bookmark_switch": {
    "bookmark": "Favorito",
    "bookmark_this_note": "Favoritar esta nota no painel da esquerda",
    "remove_bookmark": "Remover favorito"
  },
  "editability_select": {
    "auto": "Auto",
    "read_only": "Somente leitura",
    "always_editable": "Sempre Editável",
    "note_is_editable": "A nota é editável se não for muito longa.",
    "note_is_read_only": "A nota é somente leitura, mas pode ser editada com um clique no botão.",
    "note_is_always_editable": "A nota é sempre editável, independentemente do seu tamanho."
  },
  "note-map": {
    "button-link-map": "Mapa de Ligações",
    "button-tree-map": "Mapa em Árvore"
  },
  "tree-context-menu": {
    "open-in-a-new-tab": "Abrir numa nova guia",
    "open-in-a-new-split": "Abrir num novo painel dividido",
    "insert-note-after": "Inserir nota após",
    "insert-child-note": "Inserir nota filha",
    "delete": "Apagar",
    "search-in-subtree": "Pesquisar na subárvore",
    "hoist-note": "Fixar nota",
    "unhoist-note": "Desafixar nota",
    "edit-branch-prefix": "Editar prefixo da ramificação",
    "advanced": "Avançado",
    "expand-subtree": "Expandir subárvore",
    "collapse-subtree": "Recolher subárvore",
    "sort-by": "Ordenar por...",
    "recent-changes-in-subtree": "Alterações recentes na subárvore",
    "convert-to-attachment": "Converter para anexo",
    "copy-note-path-to-clipboard": "Copiar caminho da nota para a área de transferência",
    "protect-subtree": "Proteger subárvore",
    "unprotect-subtree": "Desproteger subárvore",
    "copy-clone": "Copiar / clonar",
    "clone-to": "Clonar para...",
    "cut": "Recortar",
    "move-to": "Mover para...",
    "paste-into": "Colar em",
    "paste-after": "Colar depois",
    "duplicate": "Duplicar",
    "export": "Exportar",
    "import-into-note": "Importar na nota",
    "apply-bulk-actions": "Aplicar ações em massa",
    "converted-to-attachments": "{{count}} notas foram convertidas em anexos.",
    "convert-to-attachment-confirm": "Tem certeza que deseja converter as notas selecionadas em anexos das suas notas-pai?",
    "open-in-popup": "Edição rápida"
  },
  "shared_info": {
    "shared_publicly": "Esta nota é partilhada publicamente em {{- link}}.",
    "shared_locally": "Esta nota é partilhada localmente em {{- link}}.",
    "help_link": "Para ajuda, visite a <a href=\"https://triliumnext.github.io/Docs/Wiki/sharing.html\">wiki</a>."
  },
  "note_types": {
    "text": "Texto",
    "code": "Código",
    "saved-search": "Pesquisa Gravada",
    "relation-map": "Map de Relação",
    "note-map": "Map de Notas",
    "render-note": "Nota de Renderização",
    "book": "Coleção",
    "mermaid-diagram": "Diagrama Mermaid",
    "canvas": "Quadros",
    "web-view": "Visualização Web",
    "mind-map": "Mapa Mental",
    "file": "Ficheiro",
    "image": "Imagem",
    "launcher": "Lançador",
    "doc": "Documento",
    "widget": "Widget",
    "confirm-change": "Não é recomentado alterar o tipo da nota quando o conteúdo da nota não está vazio. Quer continuar assim mesmo?",
    "geo-map": "Mapa geográfico",
    "beta-feature": "Beta",
    "ai-chat": "Chat IA",
    "task-list": "Lista de Tarefas",
    "new-feature": "Novo",
    "collections": "Coleções"
  },
  "protect_note": {
    "toggle-on": "Proteger a nota",
    "toggle-off": "Desproteger a nota",
    "toggle-on-hint": "A nota não está protegida, clique para protegê-la",
    "toggle-off-hint": "A nota está protegida, clique para desprotegê-la"
  },
  "shared_switch": {
    "shared": "Partilhado",
    "toggle-on-title": "Partilhar a nota",
    "toggle-off-title": "Parar de partilhar a nota",
    "shared-branch": "Esta nota só existe como uma nota partilhada, depois parar de partilhar irá apagá-la. Deseja continuar e apagar esta nota?",
    "inherited": "Não foi possível deixar de partilhar a nota porque ela é partilhada através da herança de uma nota superior."
  },
  "template_switch": {
    "template": "Modelo",
    "toggle-on-hint": "Transformar a nota num modelo",
    "toggle-off-hint": "Deixar de usar a nota como um modelo"
  },
  "open-help-page": "Abrir página de ajuda",
  "find": {
    "case_sensitive": "Diferencia maiúsculas de minúsculas",
    "match_words": "Corresponder palavras",
    "find_placeholder": "Procurar no texto...",
    "replace_placeholder": "Substituir por...",
    "replace": "Substituir",
    "replace_all": "Substituir tudo"
  },
  "highlights_list_2": {
    "title": "Lista de Destaques",
    "options": "Opções"
  },
  "quick-search": {
    "placeholder": "Pesquisa rápida",
    "searching": "A pesquisar...",
    "no-results": "Nenhum resultado encontrado",
    "more-results": "... e mais {{number}} resultados.",
    "show-in-full-search": "Exibir na pesquisa completa"
  },
  "note_tree": {
    "collapse-title": "Recolher árvore de notas",
    "scroll-active-title": "Ir até a nota ativa",
    "tree-settings-title": "Configurações da árvore",
    "hide-archived-notes": "Ocultar notas arquivadas",
    "automatically-collapse-notes": "Recolher notas automaticamente",
    "automatically-collapse-notes-title": "As notas serão recolhidas após um tempo de inatividade para simplificar a árvore.",
    "save-changes": "Gravar e aplicar alterações",
    "auto-collapsing-notes-after-inactivity": "A recolher notas automaticamente após inatividade...",
    "saved-search-note-refreshed": "A nota de pesquisa gravada foi atualizada.",
    "hoist-this-note-workspace": "Fixar esta nota (workspace)",
    "refresh-saved-search-results": "Atualizar resultados de pesquisa gravados",
    "create-child-note": "Criar nota filha",
    "unhoist": "Desafixar",
    "toggle-sidebar": "Alternar barra lateral"
  },
  "title_bar_buttons": {
    "window-on-top": "Manter Janela no Topo"
  },
  "note_detail": {
    "could_not_find_typewidget": "Não foi possível encontrar typeWidget para o tipo '{{type}}'"
  },
  "note_title": {
    "placeholder": "digite o título da nota aqui..."
  },
  "search_result": {
    "no_notes_found": "Nenhuma nota encontrada para os parâmetros de pesquisa digitados.",
    "search_not_executed": "A pesquisa ainda não foi executada. Clique no botão \"Pesquisar\" acima para ver os resultados."
  },
  "spacer": {
    "configure_launchbar": "Configurar Barra de Lançamento"
  },
  "sql_result": {
    "no_rows": "Esta consulta não retornou nenhuma linha"
  },
  "sql_table_schemas": {
    "tables": "Tabelas"
  },
  "tab_row": {
    "close_tab": "Fechar guia",
    "add_new_tab": "Adicionar nova guia",
    "close": "Fechar",
    "close_other_tabs": "Fechar as outras guias",
    "close_right_tabs": "Fechar as guias à direita",
    "close_all_tabs": "Fechar todas as guias",
    "reopen_last_tab": "Reabrir a última guia fechada",
    "move_tab_to_new_window": "Mover esta guia para uma nova janela",
    "copy_tab_to_new_window": "Copiar esta guia para uma nova janela",
    "new_tab": "Nova guia"
  },
  "toc": {
    "table_of_contents": "Tabela de Conteúdos",
    "options": "Opções"
  },
  "watched_file_update_status": {
    "file_last_modified": "O ficheiro <code class=\"file-path\"></code> foi modificado pela última vez em <span class=\"file-last-modified\"></span>.",
    "upload_modified_file": "Enviar ficheiro modificado",
    "ignore_this_change": "Ignorar esta alteração"
  },
  "app_context": {
    "please_wait_for_save": "Por favor aguarde alguns segundos para finalizar a gravação e depois tente novamente."
  },
  "note_create": {
    "duplicated": "A nota \"{{title}}\" foi duplicada."
  },
  "image": {
    "copied-to-clipboard": "Uma referência para esta imagem foi copiada para a área de transferência. Isto pode ser colado em qualquer nota de texto.",
    "cannot-copy": "Não foi possível copiar a referência da imagem para a área de transferência."
  },
  "clipboard": {
    "cut": "Nota(s) recortadas(s) para a área de transferência.",
    "copied": "Not(s) copiada(s) para a área de transferência.",
    "copy_failed": "Não foi possível copiar para a área de transferência por problemas de permissão.",
    "copy_success": "Copiado para a área de transferência."
  },
  "entrypoints": {
    "note-revision-created": "A revisão da nota foi criada.",
    "note-executed": "Nota executada.",
    "sql-error": "Ocorreu um erro durante a execução da consulta SQL: {{message}}"
  },
  "branches": {
    "cannot-move-notes-here": "Não é possível mover notas para cá.",
    "delete-status": "Apagar estado",
    "delete-notes-in-progress": "Apagar notas em andamento: {{count}}",
    "delete-finished-successfully": "Apagar concluído com sucesso.",
    "undeleting-notes-in-progress": "Restauração de notas em andamento: {{count}}",
    "undeleting-notes-finished-successfully": "Restauração de notas concluída com sucesso."
  },
  "frontend_script_api": {
    "async_warning": "Está a passar uma função assíncrona para `api.runOnBackend()`, o que provavelmente não irá funcionar como esperado.\\nTorne a função síncrona (a remover a palavra-chave `async`), ou use `api.runAsyncOnBackendWithManualTransactionHandling()`.",
    "sync_warning": "Está a passar uma função síncrona para `api.runAsyncOnBackendWithManualTransactionHandling()`,\\nquando deveria usar `api.runOnBackend()` no lugar."
  },
  "ws": {
    "sync-check-failed": "A verificação de sincronização falhou!",
    "consistency-checks-failed": "A verificação de consistência falhou! Veja os logs para pormenores.",
    "encountered-error": "Encontrado o erro \"{{message}}\", verifique o console."
  },
  "hoisted_note": {
    "confirm_unhoisting": "A nota solicitada '{{requestedNote}}' está fora da árvore da nota fixada '{{hoistedNote}}' e precisa desafixar para aceder a nota. Quer prosseguir e desafixar?"
  },
  "launcher_context_menu": {
    "reset_launcher_confirm": "Deseja realmente reiniciar \"{{title}}\"? Todos os dados / configurações desta nota (e as suas filhas) serão perdidos o lançador irá retornar para a sua localização original.",
    "add-note-launcher": "Adicionar um lançador de nota",
    "add-script-launcher": "Adicionar um lançador de script",
    "add-custom-widget": "Adicionar um componente personalizado",
    "add-spacer": "Adicionar um espaçador",
    "delete": "Apagar <kbd data-command=\"deleteNotes\"></kbd>",
    "reset": "Reiniciar",
    "move-to-visible-launchers": "Mover para lançadores visíveis",
    "move-to-available-launchers": "Mover para lançadores disponíveis",
    "duplicate-launcher": "Duplicar o lançador <kbd data-command=\"duplicateSubtree\">"
  },
  "editable-text": {
    "auto-detect-language": "Detetado automaticamente"
  },
  "highlighting": {
    "title": "Blocos de Código",
    "description": "Controla o destaque de sintaxe para blocos de código dentro de notas de texto, notas de código não serão afetadas.",
    "color-scheme": "Esquema de Cor"
  },
  "code_block": {
    "word_wrapping": "Quebra automática de linhas",
    "theme_none": "Sem destaque de sintaxe",
    "theme_group_light": "Temas claros",
    "theme_group_dark": "Temas escuros",
    "copy_title": "Copiar para a área de transferência"
  },
  "classic_editor_toolbar": {
    "title": "Formatação"
  },
  "editor": {
    "title": "Editor"
  },
  "editing": {
    "editor_type": {
      "label": "Barra de formatação",
      "floating": {
        "title": "A flutuar",
        "description": "ferramentas de edição aparecem perto do cursor;"
      },
      "fixed": {
        "title": "Fixado",
        "description": "ferramentas de edição aparecem na guia de faixa \"Formatação\"."
      },
      "multiline-toolbar": "Exibir a barra de ferramentas em múltiplas linhas se não couber."
    }
  },
  "electron_context_menu": {
    "add-term-to-dictionary": "Adicionar \"{{term}}\" ao dicionário",
    "cut": "Cortar",
    "copy": "Copiar",
    "copy-link": "Copiar ligação",
    "paste": "Colar",
    "paste-as-plain-text": "Colar como texto sem formatação",
    "search_online": "Pesquisar por \"{{term}}\" com {{searchEngine}}"
  },
  "image_context_menu": {
    "copy_reference_to_clipboard": "Copiar referência para a área de transferência",
    "copy_image_to_clipboard": "Copiar imagem para a área de transferência"
  },
  "link_context_menu": {
    "open_note_in_new_tab": "Abrir nota em nova guia",
    "open_note_in_new_split": "Abrir nota em nova divisão",
    "open_note_in_new_window": "Abrir nota em nova janela",
    "open_note_in_popup": "Edição rápida"
  },
  "electron_integration": {
    "desktop-application": "Aplicação Desktop",
    "native-title-bar": "Barra de título nativa",
    "native-title-bar-description": "Para Windows e macOS, manter a barra de título nativa desativada faz a aplicação parecer mais compacta. No Linux, manter a barra de título nativa ativada faz a aplicação se integrar melhor com o restante do sistema.",
    "background-effects": "Ativar efeitos de fundo (apenas Windows 11)",
    "restart-app-button": "Reiniciar a aplicação para ver as alterações",
    "zoom-factor": "Fator de Zoom"
  },
  "note_autocomplete": {
    "search-for": "Pesquisar por \"{{term}}\"",
    "create-note": "Criar conectar nota filha \"{{term}}\"",
    "insert-external-link": "Inserir ligação externa para \"{{term}}\"",
    "clear-text-field": "Limpar campo de texto",
    "show-recent-notes": "Exibir notas recentes",
    "full-text-search": "Pesquisa por texto completo"
  },
  "note_tooltip": {
    "note-has-been-deleted": "A nota foi apagada.",
    "quick-edit": "Edição rápida"
  },
  "geo-map": {
    "create-child-note-title": "Criar uma nova nota filha e adicioná-la ao mapa",
    "create-child-note-instruction": "Clique no mapa para criar uma nova nota naquele local ou tecle Esc para dispensar.",
    "unable-to-load-map": "Não foi possível carregar o mapa."
  },
  "geo-map-context": {
    "open-location": "Abrir local",
    "remove-from-map": "Remover do mapa",
    "add-note": "Adicionar um marcador neste local"
  },
  "help-button": {
    "title": "Abrir a página de ajuda relevante"
  },
  "duration": {
    "seconds": "Segundos",
    "minutes": "Minutos",
    "hours": "Horas",
    "days": "Dias"
  },
  "share": {
    "title": "Configurações de Compartilhamento",
    "redirect_bare_domain": "Redirecionar domínio puro para página Partilhar",
    "redirect_bare_domain_description": "Redirecionar utilizadores anônimos para a página Partilhar ao invés de exibir o Login",
    "show_login_link": "Exibir ligação para o Login no tema de Partilhar",
    "show_login_link_description": "Adicionar uma ligação de login no rodapé da página Partilhar",
    "check_share_root": "Verificar Estado da Raiz do Partilhar",
    "share_root_found": "Partilhar nota raiz '{{noteTitle}}' está pronto",
    "share_root_not_found": "Nenhuma nota encontrada com a etiqueta #shareRoot",
    "share_root_not_shared": "A nota '{{noteTitle}}' possui a etiqueta #shareRoot mas não é partilhada"
  },
  "time_selector": {
    "invalid_input": "O valor de tempo digitado não é um número válido.",
    "minimum_input": "O valor de tempo digitado deve ser de pelo menos {{minimumSeconds}} segundos."
  },
  "tasks": {
    "due": {
      "today": "Hoje",
      "tomorrow": "Amanhã",
      "yesterday": "Ontem"
    }
  },
  "content_widget": {
    "unknown_widget": "Componente desconhecido para \"{{id}}\"."
  },
  "note_language": {
    "not_set": "Não atribuído",
    "configure-languages": "Configurar idiomas..."
  },
  "content_language": {
    "title": "Idiomas do conteúdo",
    "description": "Escolha um ou mais idiomas que devem aparecer na seleção de idioma na sessão de Propriedades Básicas de uma nota de texto somente leitura ou editável. Isto irá permitir recursos como verificação ortográfica ou apoio direta-para-esquerda."
  },
  "switch_layout_button": {
    "title_vertical": "Mover painel de edição para baixo",
    "title_horizontal": "Mover painel de edição para a esquerda"
  },
  "toggle_read_only_button": {
    "unlock-editing": "Desbloquear edição",
    "lock-editing": "Bloquear edição"
  },
  "png_export_button": {
    "button_title": "Exportar diagrama como PNG"
  },
  "svg": {
    "export_to_png": "O diagrama não pôde ser exportado como PNG."
  },
  "code_theme": {
    "title": "Aparência",
    "word_wrapping": "Quebra automática de linha",
    "color-scheme": "Esquema de cor"
  },
  "cpu_arch_warning": {
    "title": "Por favor, descarregue a versão ARM64",
    "message_macos": "O TriliumNext está a executar através de uma tradução Rosetta 2, o que significa que usa a versão Intel (x64) no Apple Silicon Mac. Isto afetará significativamente o desempenho e a duração da pilha.",
    "message_windows": "O TriliumNext está a executar através de emulação, o que significa que usa a versão Intel (x64) no Windows num dispositivo ARM. Isto afetará significativamente o desempenho e a duração da pilha.",
    "recommendation": "Para uma melhor experiência, por favor, descarregue a versão nativa ARM64 do TriliumNext na nossa página de releases.",
    "download_link": "Descarregar Versão Nativa",
    "continue_anyway": "Continuar Assim Mesmo",
    "dont_show_again": "Não exibir este alerta novamente"
  },
  "editorfeatures": {
    "title": "Recursos",
    "emoji_completion_enabled": "Ativar auto-completar de Emoji",
    "note_completion_enabled": "Ativar auto-completar de notas"
  },
  "table_view": {
    "new-row": "Nova linha",
    "new-column": "Nova coluna",
    "sort-column-by": "Ordenar por \"{{title}}\"",
    "sort-column-ascending": "Crescente",
    "sort-column-descending": "Decrescente",
    "sort-column-clear": "Limpar ordenação",
    "hide-column": "Ocultar coluna \"{{title}}\"",
    "show-hide-columns": "Exibir/ocultar colunas",
    "row-insert-above": "Inserir linha acima",
    "row-insert-below": "Inserir linha abaixo",
    "row-insert-child": "Inserir nota filha",
    "add-column-to-the-left": "Adicionar coluna à esquerda",
    "add-column-to-the-right": "Adicionar coluna à direita",
    "edit-column": "Editar coluna",
    "delete_column_confirmation": "Tem certeza que deseja apagar esta coluna? O atributo correspondente será removido de todas as notas.",
    "delete-column": "Apagar coluna",
    "new-column-label": "Etiqueta",
    "new-column-relation": "Relação"
  },
  "book_properties_config": {
    "hide-weekends": "Ocultar fins de semana",
    "display-week-numbers": "Exibir números de semana",
    "map-style": "Estilo do mapa:",
    "max-nesting-depth": "Profundidade máxima de aninhamento:",
    "raster": "Raster",
    "vector_light": "Vetor (Claro)",
    "vector_dark": "Vetor (Escuro)",
    "show-scale": "Exibir escala"
  },
  "table_context_menu": {
    "delete_row": "Apagar linha"
  },
  "board_view": {
    "move-to": "Mover para",
    "insert-above": "Inserir acima",
    "insert-below": "Inserir abaixo",
    "delete-column": "Apagar coluna",
    "delete-column-confirmation": "Tem certeza que deseja apagar esta coluna? O atributo correspondente também será apagado de todas as notas abaixo desta coluna.",
    "new-item": "Novo elemento",
    "add-column": "Adicionar Coluna"
  },
  "command_palette": {
    "tree-action-name": "Árvore: {{name}}",
    "export_note_title": "Exportar Nota",
    "export_note_description": "Exportar a nota atual",
    "show_attachments_title": "Exibir Anexos",
    "show_attachments_description": "Exibir anexos da nota",
    "search_notes_title": "Pesquisar Notas",
    "search_notes_description": "Abrir pesquisa avançada",
    "search_subtree_title": "Pesquisar na Subárvore",
    "search_subtree_description": "Pesquisar dentro da subárvore atual",
    "search_history_title": "Exibir Histórico de Pesquisa",
    "search_history_description": "Visualizar pesquisas anteriores",
    "configure_launch_bar_title": "Configurar Barra de Execução",
    "configure_launch_bar_description": "Abrir a configuração da barra de lançamento, para adicionar ou remover elementos."
  },
  "content_renderer": {
    "open_externally": "Abrir externamente"
  },
  "modal": {
    "close": "Fechar",
    "help_title": "Exibir mais informações sobre este ecrã"
  },
  "call_to_action": {
    "next_theme_title": "Testar no novo tema do Trilium",
    "next_theme_message": "Está a usar o tema legado, deseja experimentar o novo tema?",
    "next_theme_button": "Experimentar o novo tema",
    "background_effects_title": "Efeitos de fundo estão estáveis agora",
    "background_effects_message": "Em dispositivos Windows, efeitos de fundo estão estáveis agora. Os efeitos de fundo adicionam um toque de cor à interface do utilizador borrando o plano de fundo atrás dela. Esta técnica também é usada noutras aplicações como o Windows Explorer.",
    "background_effects_button": "Ativar os efeitos de fundo",
    "dismiss": "Dispensar"
  },
  "settings": {
    "related_settings": "Configurações relacionadas"
  },
  "settings_appearance": {
    "related_code_blocks": "Esquema de cores para blocos de código em notas de texto",
    "related_code_notes": "Esquema de cores para notas de código"
  },
  "units": {
    "percentage": "%"
>>>>>>> f43dfc23
  }
}<|MERGE_RESOLUTION|>--- conflicted
+++ resolved
@@ -1,8 +1,4 @@
 {
-<<<<<<< HEAD
-  "protected_session": {
-    "start_session_button": "Iniciar sessão protegida"
-=======
   "about": {
     "title": "Sobre o Trilium Notes",
     "app_version": "Versão da App:",
@@ -972,7 +968,7 @@
   },
   "protected_session": {
     "enter_password_instruction": "É necessário digitar a sua palavra-passe para mostar notas protegidas:",
-    "start_session_button": "Iniciar sessão protegida <kbd>enter</kbd>",
+    "start_session_button": "Iniciar sessão protegida",
     "started": "A sessão protegida foi iniciada.",
     "wrong_password": "Palavra-passe incorreta.",
     "protecting-finished-successfully": "A proteção foi finalizada com sucesso.",
@@ -2027,6 +2023,5 @@
   },
   "units": {
     "percentage": "%"
->>>>>>> f43dfc23
   }
 }