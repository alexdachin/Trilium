--- conflicted
+++ resolved
@@ -1,10 +1,5 @@
-<<<<<<< HEAD
-import shaca from "../shaca";
-import Shaca from "../shaca-interface";
-=======
 import shaca from "../shaca.js";
 import Shaca from "../shaca-interface.js";
->>>>>>> 3ba8f934
 
 class AbstractShacaEntity {
     get shaca(): Shaca {
