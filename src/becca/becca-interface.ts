--- conflicted
+++ resolved
@@ -8,11 +8,7 @@
 import BBranch from "./entities/bbranch.js";
 import BRevision from "./entities/brevision.js";
 import BAttachment from "./entities/battachment.js";
-<<<<<<< HEAD
-import { AttachmentRow, RevisionRow } from './entities/rows';
-=======
 import { AttachmentRow, BlobRow, RevisionRow } from './entities/rows.js';
->>>>>>> 3ba8f934
 import BBlob from "./entities/bblob.js";
 import BRecentNote from "./entities/brecent_note.js";
 import AbstractBeccaEntity from "./entities/abstract_becca_entity.js";
@@ -203,11 +199,7 @@
             return null;
         }
 
-<<<<<<< HEAD
-        const row = sql.getRow<BBlob | null>("SELECT *, LENGTH(content) AS contentLength FROM blobs WHERE blobId = ?", [entity.blobId]);
-=======
         const row = sql.getRow<BlobRow | null>("SELECT *, LENGTH(content) AS contentLength FROM blobs WHERE blobId = ?", [entity.blobId]);
->>>>>>> 3ba8f934
         return row ? new BBlob(row) : null;
     }
 
