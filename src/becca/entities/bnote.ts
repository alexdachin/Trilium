"use strict";

import protectedSessionService = require('../../services/protected_session');
import log = require('../../services/log');
import sql = require('../../services/sql');
import utils = require('../../services/utils');
import dateUtils = require('../../services/date_utils');
import AbstractBeccaEntity = require('./abstract_becca_entity');
import BRevision = require('./brevision');
import BAttachment = require('./battachment');
import TaskContext = require('../../services/task_context');
import dayjs = require("dayjs");
import utc = require('dayjs/plugin/utc');
import eventService = require('../../services/events');
import { AttachmentRow, NoteRow, NoteType, RevisionRow } from './rows';
import BBranch = require('./bbranch');
import BAttribute = require('./battribute');
dayjs.extend(utc);

const LABEL = 'label';
const RELATION = 'relation';

interface NotePathRecord {
    isArchived: boolean;
    isInHoistedSubTree: boolean;
    notePath: string[];
    isHidden: boolean;
}

interface ContentOpts {
    /** will also save this BNote entity */
    forceSave?: boolean;
    /** override frontend heuristics on when to reload, instruct to reload */
    forceFrontendReload?: boolean;
}

interface AttachmentOpts {
    includeContentLength?: boolean;
}

interface Relationship {
    parentNoteId: string;
    childNoteId: string
}

interface ConvertOpts {
    /** if true, the action is not triggered by user, but e.g. by migration, and only perfect candidates will be migrated */
    autoConversion?: boolean;
}

/**
 * Trilium's main entity, which can represent text note, image, code note, file attachment etc.
 */
class BNote extends AbstractBeccaEntity<BNote> {
    static get entityName() { return "notes"; }
    static get primaryKeyName() { return "noteId"; }
    static get hashedProperties() { return ["noteId", "title", "isProtected", "type", "mime", "blobId"]; }

    noteId!: string;
    title!: string;
    type!: NoteType;
    mime!: string;
    /** set during the deletion operation, before it is completed (removed from becca completely). */
    isBeingDeleted!: boolean;
    isDecrypted!: boolean;
    
    ownedAttributes!: BAttribute[];
    parentBranches!: BBranch[];
    parents!: BNote[];
    children!: BNote[];
    targetRelations!: BAttribute[];

    __flatTextCache!: string | null;

    private __attributeCache!: BAttribute[] | null;
    private __inheritableAttributeCache!: BAttribute[] | null;
    private __ancestorCache!: BNote[] | null;

    // following attributes are filled during searching in the database
    /** size of the content in bytes */
    private contentSize!: number | null;
    /** size of the note content, attachment contents in bytes */
    private contentAndAttachmentsSize!: number | null;
    /** size of the note content, attachment contents and revision contents in bytes */
    private contentAndAttachmentsAndRevisionsSize!: number | null;
    /** number of note revisions for this note */
    private revisionCount!: number | null;

    constructor(row?: Partial<NoteRow>) {
        super();

        if (!row) {
            return;
        }

        this.updateFromRow(row);
        this.init();
    }

    updateFromRow(row: Partial<NoteRow>) {
        this.update([
            row.noteId,
            row.title,
            row.type,
            row.mime,
            row.isProtected,
            row.blobId,
            row.dateCreated,
            row.dateModified,
            row.utcDateCreated,
            row.utcDateModified
        ]);
    }

    update([noteId, title, type, mime, isProtected, blobId, dateCreated, dateModified, utcDateCreated, utcDateModified]: any) {
        // ------ Database persisted attributes ------

        this.noteId = noteId;
        this.title = title;
        this.type = type;
        this.mime = mime;
        this.isProtected = !!isProtected;
        this.blobId = blobId;
        this.dateCreated = dateCreated || dateUtils.localNowDateTime();
        this.dateModified = dateModified;
        this.utcDateCreated = utcDateCreated || dateUtils.utcNowDateTime();
        this.utcDateModified = utcDateModified;
        this.isBeingDeleted = false;

        // ------ Derived attributes ------

        this.isDecrypted = !this.noteId || !this.isProtected;

        this.decrypt();

        this.__flatTextCache = null;

        return this;
    }

    init() {
        this.parentBranches = [];
        this.parents = [];
        this.children = [];
        this.ownedAttributes = [];
        this.__attributeCache = null;
        this.__inheritableAttributeCache = null;
        this.targetRelations = [];

        this.becca.addNote(this.noteId, this);
        this.__ancestorCache = null;

        this.contentSize = null;
        this.contentAndAttachmentsSize = null;
        this.contentAndAttachmentsAndRevisionsSize = null;
        this.revisionCount = null;
    }

    isContentAvailable() {
        return !this.noteId // new note which was not encrypted yet
            || !this.isProtected
            || protectedSessionService.isProtectedSessionAvailable()
    }

    getTitleOrProtected() {
        return this.isContentAvailable() ? this.title : '[protected]';
    }

    /** @returns {BBranch[]} */
    getParentBranches() {
        return this.parentBranches;
    }

    /**
     * Returns <i>strong</i> (as opposed to <i>weak</i>) parent branches. See isWeak for details.
     *
     * @returns {BBranch[]}
     */
    getStrongParentBranches() {
        return this.getParentBranches().filter(branch => !branch.isWeak);
    }

    /**
     * @returns {BBranch[]}
     * @deprecated use getParentBranches() instead
     */
    getBranches() {
        return this.parentBranches;
    }

    /** @returns {BNote[]} */
    getParentNotes() {
        return this.parents;
    }

    /** @returns {BNote[]} */
    getChildNotes() {
        return this.children;
    }

    /** @returns {boolean} */
    hasChildren() {
        return this.children && this.children.length > 0;
    }

    getChildBranches(): (BBranch | null)[] {
        return this.children
            .map(childNote => this.becca.getBranchFromChildAndParent(childNote.noteId, this.noteId));
    }

    /*
     * Note content has quite special handling - it's not a separate entity, but a lazily loaded
     * part of Note entity with its own sync. Reasons behind this hybrid design has been:
     *
     * - content can be quite large, and it's not necessary to load it / fill memory for any note access even if we don't need a content, especially for bulk operations like search
     * - changes in the note metadata or title should not trigger note content sync (so we keep separate utcDateModified and entity changes records)
     * - but to the user note content and title changes are one and the same - single dateModified (so all changes must go through Note and content is not a separate entity)
     */
<<<<<<< HEAD
    getContent() {
        return this._getContent();
=======
    // TODO: original declaration was (string | Buffer), but everywhere it's used as a string.
    getContent(): string {
        return this._getContent() as string;
>>>>>>> aff1c305
    }

    /**
     * @throws Error in case of invalid JSON */
    getJsonContent(): {} | null {
        const content = this.getContent();

        if (typeof content !== "string" || !content || !content.trim()) {
            return null;
        }

        return JSON.parse(content);
    }

    /** @returns {*|null} valid object or null if the content cannot be parsed as JSON */
    getJsonContentSafely() {
        try {
            return this.getJsonContent();
        }
        catch (e) {
            return null;
        }
    }

    setContent(content: Buffer | string, opts: ContentOpts = {}) {
        this._setContent(content, opts);

        eventService.emit(eventService.NOTE_CONTENT_CHANGE, { entity: this });
    }

    setJsonContent(content: {}) {
        this.setContent(JSON.stringify(content, null, '\t'));
    }

    get dateCreatedObj() {
        return this.dateCreated === null ? null : dayjs(this.dateCreated);
    }

    get utcDateCreatedObj() {
        return this.utcDateCreated === null ? null : dayjs.utc(this.utcDateCreated);
    }

    get dateModifiedObj() {
        return this.dateModified === null ? null : dayjs(this.dateModified);
    }

    get utcDateModifiedObj() {
        return this.utcDateModified === null ? null : dayjs.utc(this.utcDateModified);
    }

    /** @returns {boolean} true if this note is the root of the note tree. Root note has "root" noteId */
    isRoot() {
        return this.noteId === 'root';
    }

    /** @returns {boolean} true if this note is of application/json content type */
    isJson() {
        return this.mime === "application/json";
    }

    /** @returns {boolean} true if this note is JavaScript (code or attachment) */
    isJavaScript() {
        return (this.type === "code" || this.type === "file" || this.type === 'launcher')
            && (this.mime.startsWith("application/javascript")
                || this.mime === "application/x-javascript"
                || this.mime === "text/javascript");
    }

    /** @returns {boolean} true if this note is HTML */
    isHtml() {
        return ["code", "file", "render"].includes(this.type)
            && this.mime === "text/html";
    }

    /** @returns {boolean} true if this note is an image */
    isImage() {
        return this.type === 'image'
            || (this.type === 'file' && this.mime?.startsWith('image/'));
    }

    /** @deprecated use hasStringContent() instead */
    isStringNote() {
        return this.hasStringContent();
    }

    /** @returns {boolean} true if the note has string content (not binary) */
    hasStringContent() {
        return utils.isStringNote(this.type, this.mime);
    }

    /** @returns {string|null} JS script environment - either "frontend" or "backend" */
    getScriptEnv() {
        if (this.isHtml() || (this.isJavaScript() && this.mime.endsWith('env=frontend'))) {
            return "frontend";
        }

        if (this.type === 'render') {
            return "frontend";
        }

        if (this.isJavaScript() && this.mime.endsWith('env=backend')) {
            return "backend";
        }

        return null;
    }

    /**
     * Beware that the method must not create a copy of the array, but actually returns its internal array
     * (for performance reasons)
     *
     * @param type - (optional) attribute type to filter
     * @param name - (optional) attribute name to filter
     * @returns all note's attributes, including inherited ones
     */
    getAttributes(type?: string, name?: string): BAttribute[] {
        this.__validateTypeName(type, name);
        this.__ensureAttributeCacheIsAvailable();

        if (!this.__attributeCache) {
            throw new Error("Attribute cache not available.");
        }

        if (type && name) {
            return this.__attributeCache.filter(attr => attr.name === name && attr.type === type);
        }
        else if (type) {
            return this.__attributeCache.filter(attr => attr.type === type);
        }
        else if (name) {
            return this.__attributeCache.filter(attr => attr.name === name);
        }
        else {
            return this.__attributeCache;
        }
    }

    private __ensureAttributeCacheIsAvailable() {
        if (!this.__attributeCache) {
            this.__getAttributes([]);
        }
    }

    private __getAttributes(path: string[]) {
        if (path.includes(this.noteId)) {
            return [];
        }

        if (!this.__attributeCache) {
            const parentAttributes = this.ownedAttributes.slice();
            const newPath = [...path, this.noteId];

            // inheritable attrs on root are typically not intended to be applied to hidden subtree #3537
            if (this.noteId !== 'root' && this.noteId !== '_hidden') {
                for (const parentNote of this.parents) {
                    parentAttributes.push(...parentNote.__getInheritableAttributes(newPath));
                }
            }

            const templateAttributes = [];

            for (const ownedAttr of parentAttributes) { // parentAttributes so we process also inherited templates
                if (ownedAttr.type === 'relation' && ['template', 'inherit'].includes(ownedAttr.name)) {
                    const templateNote = this.becca.notes[ownedAttr.value];

                    if (templateNote) {
                        templateAttributes.push(
                            ...templateNote.__getAttributes(newPath)
                                // template attr is used as a marker for templates, but it's not meant to be inherited
                                .filter(attr => !(attr.type === 'label' && (attr.name === 'template' || attr.name === 'workspacetemplate')))
                        );
                    }
                }
            }

            this.__attributeCache = [];

            const addedAttributeIds = new Set();

            for (const attr of parentAttributes.concat(templateAttributes)) {
                if (!addedAttributeIds.has(attr.attributeId)) {
                    addedAttributeIds.add(attr.attributeId);

                    this.__attributeCache.push(attr);
                }
            }

            this.__inheritableAttributeCache = [];

            for (const attr of this.__attributeCache) {
                if (attr.isInheritable) {
                    this.__inheritableAttributeCache.push(attr);
                }
            }
        }

        return this.__attributeCache;
    }

    private __getInheritableAttributes(path: string[]): BAttribute[] {
        if (path.includes(this.noteId)) {
            return [];
        }

        if (!this.__inheritableAttributeCache) {
            this.__getAttributes(path); // will refresh also this.__inheritableAttributeCache
        }

        return this.__inheritableAttributeCache || [];
    }

    __validateTypeName(type?: string | null, name?: string | null) {
        if (type && type !== 'label' && type !== 'relation') {
            throw new Error(`Unrecognized attribute type '${type}'. Only 'label' and 'relation' are possible values.`);
        }

        if (name) {
            const firstLetter = name.charAt(0);
            if (firstLetter === '#' || firstLetter === '~') {
                throw new Error(`Detect '#' or '~' in the attribute's name. In the API, attribute names should be set without these characters.`);
            }
        }
    }

    hasAttribute(type: string, name: string, value: string | null = null): boolean {
        return !!this.getAttributes().find(attr =>
            attr.name === name
            && (value === undefined || value === null || attr.value === value)
            && attr.type === type
        );
    }

    getAttributeCaseInsensitive(type: string, name: string, value: string | null) {
        name = name.toLowerCase();
        value = value ? value.toLowerCase() : null;

        return this.getAttributes().find(
            attr => attr.name.toLowerCase() === name
            && (!value || attr.value.toLowerCase() === value)
            && attr.type === type);
    }

    getRelationTarget(name: string) {
        const relation = this.getAttributes().find(attr => attr.name === name && attr.type === 'relation');

        return relation ? relation.targetNote : null;
    }

    /**
     * @param name - label name
     * @param value - label value
     * @returns true if label exists (including inherited)
     */
    hasLabel(name: string, value?: string): boolean {
        return this.hasAttribute(LABEL, name, value);
    }

    /**
     * @param name - label name
     * @returns true if label exists (including inherited) and does not have "false" value.
     */
    isLabelTruthy(name: string): boolean {
        const label = this.getLabel(name);

        if (!label) {
            return false;
        }

        return label && label.value !== 'false';
    }

    /**
     * @param name - label name
     * @param value - label value
     * @returns true if label exists (excluding inherited)
     */
    hasOwnedLabel(name: string, value?: string): boolean {
        return this.hasOwnedAttribute(LABEL, name, value);
    }

    /**
     * @param name - relation name
     * @param value - relation value
     * @returns true if relation exists (including inherited)
     */
    hasRelation(name: string, value?: string): boolean {
        return this.hasAttribute(RELATION, name, value);
    }

    /**
     * @param name - relation name
     * @param value - relation value
     * @returns true if relation exists (excluding inherited)
     */
    hasOwnedRelation(name: string, value?: string): boolean {
        return this.hasOwnedAttribute(RELATION, name, value);
    }

    /**
     * @param {string} name - label name
     * @returns {BAttribute|null} label if it exists, null otherwise
     */
    getLabel(name: string): BAttribute | null {
        return this.getAttribute(LABEL, name);
    }

    /**
     * @param name - label name
     * @returns label if it exists, null otherwise
     */
    getOwnedLabel(name: string): BAttribute | null {
        return this.getOwnedAttribute(LABEL, name);
    }

    /**
     * @param name - relation name
     * @returns relation if it exists, null otherwise
     */
    getRelation(name: string): BAttribute | null {
        return this.getAttribute(RELATION, name);
    }

    /**
     * @param name - relation name
     * @returns relation if it exists, null otherwise
     */
    getOwnedRelation(name: string): BAttribute | null {
        return this.getOwnedAttribute(RELATION, name);
    }

    /**
     * @param name - label name
     * @returns label value if label exists, null otherwise
     */
    getLabelValue(name: string): string | null {
        return this.getAttributeValue(LABEL, name);
    }

    /**
     * @param name - label name
     * @returns label value if label exists, null otherwise
     */
    getOwnedLabelValue(name: string): string | null {
        return this.getOwnedAttributeValue(LABEL, name);
    }

    /**
     * @param name - relation name
     * @returns relation value if relation exists, null otherwise
     */
    getRelationValue(name: string): string | null {
        return this.getAttributeValue(RELATION, name);
    }

    /**
     * @param name - relation name
     * @returns relation value if relation exists, null otherwise
     */
    getOwnedRelationValue(name: string): string | null {
        return this.getOwnedAttributeValue(RELATION, name);
    }

    /**
     * @param attribute type (label, relation, etc.)
     * @param name - attribute name
     * @param value - attribute value
     * @returns true if note has an attribute with given type and name (excluding inherited)
     */
    hasOwnedAttribute(type: string, name: string, value?: string): boolean {
        return !!this.getOwnedAttribute(type, name, value);
    }

    /**
     * @param type - attribute type (label, relation, etc.)
     * @param name - attribute name
     * @returns attribute of the given type and name. If there are more such attributes, first is returned.
     *          Returns null if there's no such attribute belonging to this note.
     */
    getAttribute(type: string, name: string): BAttribute | null {
        const attributes = this.getAttributes();

        return attributes.find(attr => attr.name === name && attr.type === type) || null;
    }

    /**
     * @param type - attribute type (label, relation, etc.)
     * @param name - attribute name
     * @returns attribute value of given type and name or null if no such attribute exists.
     */
    getAttributeValue(type: string, name: string): string | null {
        const attr = this.getAttribute(type, name);

        return attr ? attr.value : null;
    }

    /**
     * @param type - attribute type (label, relation, etc.)
     * @param name - attribute name
     * @returns attribute value of given type and name or null if no such attribute exists.
     */
    getOwnedAttributeValue(type: string, name: string): string | null {
        const attr = this.getOwnedAttribute(type, name);

        return attr ? attr.value : null;
    }

    /**
     * @param name - label name to filter
     * @returns all note's labels (attributes with type label), including inherited ones
     */
    getLabels(name?: string): BAttribute[] {
        return this.getAttributes(LABEL, name);
    }

    /**
     * @param name - label name to filter
     * @returns all note's label values, including inherited ones
     */
    getLabelValues(name: string): string[] {
        return this.getLabels(name).map(l => l.value);
    }

    /**
     * @param name - label name to filter
     * @returns all note's labels (attributes with type label), excluding inherited ones
     */
    getOwnedLabels(name: string): BAttribute[] {
        return this.getOwnedAttributes(LABEL, name);
    }

    /**
     * @param name - label name to filter
     * @returns all note's label values, excluding inherited ones
     */
    getOwnedLabelValues(name: string): string[] {
        return this.getOwnedAttributes(LABEL, name).map(l => l.value);
    }

    /**
     * @param name - relation name to filter
     * @returns all note's relations (attributes with type relation), including inherited ones
     */
    getRelations(name?: string): BAttribute[] {
        return this.getAttributes(RELATION, name);
    }

    /**
     * @param name - relation name to filter
     * @returns all note's relations (attributes with type relation), excluding inherited ones
     */
    getOwnedRelations(name: string): BAttribute[] {
        return this.getOwnedAttributes(RELATION, name);
    }

    /**
     * Beware that the method must not create a copy of the array, but actually returns its internal array
     * (for performance reasons)
     *
     * @param type - (optional) attribute type to filter
     * @param name - (optional) attribute name to filter
     * @param value - (optional) attribute value to filter
     * @returns {BAttribute[]} note's "owned" attributes - excluding inherited ones
     */
    getOwnedAttributes(type: string | null = null, name: string | null = null, value: string | null = null) {
        this.__validateTypeName(type, name);

        if (type && name && value !== undefined && value !== null) {
            return this.ownedAttributes.filter(attr => attr.name === name && attr.value === value && attr.type === type);
        }
        else if (type && name) {
            return this.ownedAttributes.filter(attr => attr.name === name && attr.type === type);
        }
        else if (type) {
            return this.ownedAttributes.filter(attr => attr.type === type);
        }
        else if (name) {
            return this.ownedAttributes.filter(attr => attr.name === name);
        }
        else {
            return this.ownedAttributes;
        }
    }

    /**
     * @returns {BAttribute} attribute belonging to this specific note (excludes inherited attributes)
     *
     * This method can be significantly faster than the getAttribute()
     */
    getOwnedAttribute(type: string, name: string, value: string | null = null) {
        const attrs = this.getOwnedAttributes(type, name, value);

        return attrs.length > 0 ? attrs[0] : null;
    }

    get isArchived() {
        return this.hasAttribute('label', 'archived');
    }

    areAllNotePathsArchived() {
        // there's a slight difference between note being itself archived and all its note paths being archived
        // - note is archived when it itself has an archived label or inherits it
        // - note does not have or inherit archived label, but each note path contains a note with (non-inheritable)
        //   archived label

        const bestNotePathRecord = this.getSortedNotePathRecords()[0];

        if (!bestNotePathRecord) {
            throw new Error(`No note path available for note '${this.noteId}'`);
        }

        return bestNotePathRecord.isArchived;
    }

    hasInheritableArchivedLabel() {
        for (const attr of this.getAttributes()) {
            if (attr.name === 'archived' && attr.type === LABEL && attr.isInheritable) {
                return true;
            }
        }

        return false;
    }

    // will sort the parents so that the non-archived are first and archived at the end
    // this is done so that the non-archived paths are always explored as first when looking for note path
    sortParents() {
        this.parentBranches.sort((a, b) => {
            if (a.parentNote?.isArchived) {
                return 1;
            } else if (a.parentNote?.isHiddenCompletely()) {
                return 1;
            } else {
                return 0;
            }
        });

        this.parents = this.parentBranches
            .map(branch => branch.parentNote)
            .filter(note => !!note) as BNote[];
    }

    sortChildren() {
        if (this.children.length === 0) {
            return;
        }

        const becca = this.becca;

        this.children.sort((a, b) => {
            const aBranch = becca.getBranchFromChildAndParent(a.noteId, this.noteId);
            const bBranch = becca.getBranchFromChildAndParent(b.noteId, this.noteId);

            return ((aBranch?.notePosition || 0) - (bBranch?.notePosition || 0)) || 0;
        });
    }

    /**
     * This is used for:
     * - fast searching
     * - note similarity evaluation
     *
     * @returns {string} - returns flattened textual representation of note, prefixes and attributes
     */
    getFlatText() {
        if (!this.__flatTextCache) {
            this.__flatTextCache = `${this.noteId} ${this.type} ${this.mime} `;

            for (const branch of this.parentBranches) {
                if (branch.prefix) {
                    this.__flatTextCache += `${branch.prefix} `;
                }
            }

            this.__flatTextCache += `${this.title} `;

            for (const attr of this.getAttributes()) {
                // it's best to use space as separator since spaces are filtered from the search string by the tokenization into words
                this.__flatTextCache += `${attr.type === 'label' ? '#' : '~'}${attr.name}`;

                if (attr.value) {
                    this.__flatTextCache += `=${attr.value}`;
                }

                this.__flatTextCache += ' ';
            }

            this.__flatTextCache = utils.normalize(this.__flatTextCache);
        }

        return this.__flatTextCache;
    }

    invalidateThisCache() {
        this.__flatTextCache = null;

        this.__attributeCache = null;
        this.__inheritableAttributeCache = null;
        this.__ancestorCache = null;
    }

    invalidateSubTree(path: string[] = []) {
        if (path.includes(this.noteId)) {
            return;
        }

        this.invalidateThisCache();

        if (this.children.length || this.targetRelations.length) {
            path = [...path, this.noteId];
        }

        for (const childNote of this.children) {
            childNote.invalidateSubTree(path);
        }

        for (const targetRelation of this.targetRelations) {
            if (targetRelation.name === 'template' || targetRelation.name === 'inherit') {
                const note = targetRelation.note;

                if (note) {
                    note.invalidateSubTree(path);
                }
            }
        }
    }

    getRelationDefinitions() {
        return this.getLabels()
            .filter(l => l.name.startsWith("relation:"));
    }

    getLabelDefinitions() {
        return this.getLabels()
            .filter(l => l.name.startsWith("relation:"));
    }

    isInherited() {
        return !!this.targetRelations.find(rel => rel.name === 'template' || rel.name === 'inherit');
    }

    getSubtreeNotesIncludingTemplated(): BNote[] {
        const set = new Set<BNote>();

        function inner(note: BNote) {
            // _hidden is not counted as subtree for the purpose of inheritance
            if (set.has(note) || note.noteId === '_hidden') {
                return;
            }

            set.add(note);

            for (const childNote of note.children) {
                inner(childNote);
            }

            for (const targetRelation of note.targetRelations) {
                if (targetRelation.name === 'template' || targetRelation.name === 'inherit') {
                    const targetNote = targetRelation.note;

                    if (targetNote) {
                        inner(targetNote);
                    }
                }
            }
        }

        inner(this);

        return Array.from(set);
    }

    getSearchResultNotes(): BNote[] {
        if (this.type !== 'search') {
            return [];
        }

        try {
            const searchService = require('../../services/search/services/search');
            const {searchResultNoteIds} = searchService.searchFromNote(this);

            const becca = this.becca;
            return (searchResultNoteIds as string[])    // TODO: remove cast once search is converted
                .map(resultNoteId => becca.notes[resultNoteId])
                .filter(note => !!note);
        }
        catch (e: any) {
            log.error(`Could not resolve search note ${this.noteId}: ${e.message}`);
            return [];
        }
    }

    getSubtree({includeArchived = true, includeHidden = false, resolveSearch = false} = {}): {
        notes: BNote[],
        relationships: Relationship[]
    } {
        const noteSet = new Set<BNote>();
        const relationships: Relationship[] = []; // list of tuples parentNoteId -> childNoteId

        function resolveSearchNote(searchNote: BNote) {
            try {
                for (const resultNote of searchNote.getSearchResultNotes()) {
                    addSubtreeNotesInner(resultNote, searchNote);
                }
            }
            catch (e: any) {
                log.error(`Could not resolve search note ${searchNote?.noteId}: ${e.message}`);
            }
        }

        function addSubtreeNotesInner(note: BNote, parentNote: BNote | null = null) {
            if (note.noteId === '_hidden' && !includeHidden) {
                return;
            }

            if (parentNote) {
                // this needs to happen first before noteSet check to include all clone relationships
                relationships.push({
                    parentNoteId: parentNote.noteId,
                    childNoteId: note.noteId
                });
            }

            if (noteSet.has(note)) {
                return;
            }

            if (!includeArchived && note.isArchived) {
                return;
            }

            noteSet.add(note);

            if (note.type === 'search') {
                if (resolveSearch) {
                    resolveSearchNote(note);
                }
            }
            else {
                for (const childNote of note.children) {
                    addSubtreeNotesInner(childNote, note);
                }
            }
        }

        addSubtreeNotesInner(this);

        return {
            notes: Array.from(noteSet),
            relationships
        };
    }

    /** @returns {string[]} - includes the subtree root note as well */
    getSubtreeNoteIds({includeArchived = true, includeHidden = false, resolveSearch = false} = {}) {
        return this.getSubtree({includeArchived, includeHidden, resolveSearch})
            .notes
            .map(note => note.noteId);
    }

    /** @deprecated use getSubtreeNoteIds() instead */
    getDescendantNoteIds() {
        return this.getSubtreeNoteIds();
    }

    get parentCount() {
        return this.parents.length;
    }

    get childrenCount() {
        return this.children.length;
    }

    get labelCount() {
        return this.getAttributes().filter(attr => attr.type === 'label').length;
    }

    get ownedLabelCount() {
        return this.ownedAttributes.filter(attr => attr.type === 'label').length;
    }

    get relationCount() {
        return this.getAttributes().filter(attr => attr.type === 'relation' && !attr.isAutoLink()).length;
    }

    get relationCountIncludingLinks() {
        return this.getAttributes().filter(attr => attr.type === 'relation').length;
    }

    get ownedRelationCount() {
        return this.ownedAttributes.filter(attr => attr.type === 'relation' && !attr.isAutoLink()).length;
    }

    get ownedRelationCountIncludingLinks() {
        return this.ownedAttributes.filter(attr => attr.type === 'relation').length;
    }

    get targetRelationCount() {
        return this.targetRelations.filter(attr => !attr.isAutoLink()).length;
    }

    get targetRelationCountIncludingLinks() {
        return this.targetRelations.length;
    }

    get attributeCount() {
        return this.getAttributes().length;
    }

    get ownedAttributeCount() {
        return this.getOwnedAttributes().length;
    }

    /** @returns {BNote[]} */
    getAncestors() {
        if (!this.__ancestorCache) {
            const noteIds = new Set();
            this.__ancestorCache = [];

            for (const parent of this.parents) {
                if (noteIds.has(parent.noteId)) {
                    continue;
                }

                this.__ancestorCache.push(parent);
                noteIds.add(parent.noteId);

                for (const ancestorNote of parent.getAncestors()) {
                    if (!noteIds.has(ancestorNote.noteId)) {
                        this.__ancestorCache.push(ancestorNote);
                        noteIds.add(ancestorNote.noteId);
                    }
                }
            }
        }

        return this.__ancestorCache;
    }

    getAncestorNoteIds(): string[] {
        return this.getAncestors().map(note => note.noteId);
    }

    hasAncestor(ancestorNoteId: string): boolean {
        for (const ancestorNote of this.getAncestors()) {
            if (ancestorNote.noteId === ancestorNoteId) {
                return true;
            }
        }

        return false;
    }

    isInHiddenSubtree() {
        return this.noteId === '_hidden' || this.hasAncestor('_hidden');
    }

    /** @returns {BAttribute[]} */
    getTargetRelations() {
        return this.targetRelations;
    }

    /** @returns returns only notes which are templated, does not include their subtrees
     *           in effect returns notes which are influenced by note's non-inheritable attributes */
    getInheritingNotes(): BNote[] {
        const arr: BNote[] = [this];

        for (const targetRelation of this.targetRelations) {
            if (targetRelation.name === 'template' || targetRelation.name === 'inherit') {
                const note = targetRelation.note;

                if (note) {
                    arr.push(note);
                }
            }
        }

        return arr;
    }

    getDistanceToAncestor(ancestorNoteId: string) {
        if (this.noteId === ancestorNoteId) {
            return 0;
        }

        let minDistance = 999999;

        for (const parent of this.parents) {
            minDistance = Math.min(minDistance, parent.getDistanceToAncestor(ancestorNoteId) + 1);
        }

        return minDistance;
    }

    getRevisions(): BRevision[] {
        return sql.getRows<RevisionRow>("SELECT * FROM revisions WHERE noteId = ?", [this.noteId])
            .map(row => new BRevision(row));
    }

    /** @returns {BAttachment[]} */
    getAttachments(opts: AttachmentOpts = {}) {
        opts.includeContentLength = !!opts.includeContentLength;
        // from testing, it looks like calculating length does not make a difference in performance even on large-ish DB
        // given that we're always fetching attachments only for a specific note, we might just do it always

        const query = opts.includeContentLength
            ? `SELECT attachments.*, LENGTH(blobs.content) AS contentLength
               FROM attachments 
               JOIN blobs USING (blobId) 
               WHERE ownerId = ? AND isDeleted = 0 
               ORDER BY position`
            : `SELECT * FROM attachments WHERE ownerId = ? AND isDeleted = 0 ORDER BY position`;

        return sql.getRows<AttachmentRow>(query, [this.noteId])
            .map(row => new BAttachment(row));
    }

    /** @returns {BAttachment|null} */
    getAttachmentById(attachmentId: string, opts: AttachmentOpts = {}) {
        opts.includeContentLength = !!opts.includeContentLength;

        const query = opts.includeContentLength
            ? `SELECT attachments.*, LENGTH(blobs.content) AS contentLength
               FROM attachments 
               JOIN blobs USING (blobId) 
               WHERE ownerId = ? AND attachmentId = ? AND isDeleted = 0`
            : `SELECT * FROM attachments WHERE ownerId = ? AND attachmentId = ? AND isDeleted = 0`;

        return sql.getRows<AttachmentRow>(query, [this.noteId, attachmentId])
            .map(row => new BAttachment(row))[0];
    }

    getAttachmentsByRole(role: string): BAttachment[] {
        return sql.getRows<AttachmentRow>(`
                SELECT attachments.*
                FROM attachments 
                WHERE ownerId = ? 
                  AND role = ?
                  AND isDeleted = 0
                ORDER BY position`, [this.noteId, role])
            .map(row => new BAttachment(row));
    }

    getAttachmentByTitle(title: string): BAttachment {
        // cannot use SQL to filter by title since it can be encrypted
        return this.getAttachments().filter(attachment => attachment.title === title)[0];
    }

    /**
     * Gives all possible note paths leading to this note. Paths containing search note are ignored (could form cycles)
     *
     * @returns array of notePaths (each represented by array of noteIds constituting the particular note path)
     */
    getAllNotePaths(): string[][] {
        if (this.noteId === 'root') {
            return [['root']];
        }

        const parentNotes = this.getParentNotes();

        const notePaths = parentNotes.length === 1
            ? parentNotes[0].getAllNotePaths() // optimization for the most common case
            : parentNotes.flatMap(parentNote => parentNote.getAllNotePaths());

        for (const notePath of notePaths) {
            notePath.push(this.noteId);
        }

        return notePaths;
    }

    getSortedNotePathRecords(hoistedNoteId: string = 'root'): NotePathRecord[] {
        const isHoistedRoot = hoistedNoteId === 'root';

        const notePaths = this.getAllNotePaths().map(path => ({
            notePath: path,
            isInHoistedSubTree: isHoistedRoot || path.includes(hoistedNoteId),
            isArchived: path.some(noteId => this.becca.notes[noteId].isArchived),
            isHidden: path.includes('_hidden')
        }));

        notePaths.sort((a, b) => {
            if (a.isInHoistedSubTree !== b.isInHoistedSubTree) {
                return a.isInHoistedSubTree ? -1 : 1;
            } else if (a.isArchived !== b.isArchived) {
                return a.isArchived ? 1 : -1;
            } else if (a.isHidden !== b.isHidden) {
                return a.isHidden ? 1 : -1;
            } else {
                return a.notePath.length - b.notePath.length;
            }
        });

        return notePaths;
    }

    /**
     * Returns a note path considered to be the "best"
     *
     * @return array of noteIds constituting the particular note path
     */
    getBestNotePath(hoistedNoteId: string = 'root'): string[] {
        return this.getSortedNotePathRecords(hoistedNoteId)[0]?.notePath;
    }

    /**
     * Returns a note path considered to be the "best"
     *
     * @return serialized note path (e.g. 'root/a1h315/js725h')
     */
    getBestNotePathString(hoistedNoteId: string = 'root'): string {
        const notePath = this.getBestNotePath(hoistedNoteId);

        return notePath?.join("/");
    }

    /**
     * @return boolean - true if there's no non-hidden path, note is not cloned to the visible tree
     */
    isHiddenCompletely() {
        if (this.noteId === 'root') {
            return false;
        }

        for (const parentNote of this.parents) {
            if (parentNote.noteId === 'root') {
                return false;
            } else if (parentNote.noteId === '_hidden') {
                continue;
            } else if (!parentNote.isHiddenCompletely()) {
                return false;
            }
        }

        return true;
    }

    /**
     * @returns true if ancestorNoteId occurs in at least one of the note's paths
     */
    isDescendantOfNote(ancestorNoteId: string): boolean {
        const notePaths = this.getAllNotePaths();

        return notePaths.some(path => path.includes(ancestorNoteId));
    }

    /**
     * Update's given attribute's value or creates it if it doesn't exist
     *
     * @param type - attribute type (label, relation, etc.)
     * @param name - attribute name
     * @param value - attribute value (optional)
     */
    setAttribute(type: string, name: string, value?: string) {
        const attributes = this.getOwnedAttributes();
        const attr = attributes.find(attr => attr.type === type && attr.name === name);

        value = value?.toString() || "";

        if (attr) {
            if (attr.value !== value) {
                attr.value = value;
                attr.save();
            }
        }
        else {
            const BAttribute = require('./battribute');

            new BAttribute({
                noteId: this.noteId,
                type: type,
                name: name,
                value: value
            }).save();
        }
    }

    /**
     * Removes given attribute name-value pair if it exists.
     *
     * @param type - attribute type (label, relation, etc.)
     * @param name - attribute name
     * @param value - attribute value (optional)
     */
    removeAttribute(type: string, name: string, value?: string) {
        const attributes = this.getOwnedAttributes();

        for (const attribute of attributes) {
            if (attribute.type === type && attribute.name === name && (value === undefined || value === attribute.value)) {
                attribute.markAsDeleted();
            }
        }
    }

    /**
     * Adds a new attribute to this note. The attribute is saved and returned.
     * See addLabel, addRelation for more specific methods.
     *
     * @param type - attribute type (label / relation)
     * @param name - name of the attribute, not including the leading ~/#
     * @param value - value of the attribute - text for labels, target note ID for relations; optional.
     */
    addAttribute(type: string, name: string, value: string = "", isInheritable: boolean = false, position: number | null = null): BAttribute {
        const BAttribute = require('./battribute');

        return new BAttribute({
            noteId: this.noteId,
            type: type,
            name: name,
            value: value,
            isInheritable: isInheritable,
            position: position
        }).save();
    }

    /**
     * Adds a new label to this note. The label attribute is saved and returned.
     *
     * @param name - name of the label, not including the leading #
     * @param value - text value of the label; optional
     */
    addLabel(name: string, value: string = "", isInheritable: boolean = false): BAttribute {
        return this.addAttribute(LABEL, name, value, isInheritable);
    }

    /**
     * Adds a new relation to this note. The relation attribute is saved and
     * returned.
     *
     * @param name - name of the relation, not including the leading ~
     */
    addRelation(name: string, targetNoteId: string, isInheritable: boolean = false): BAttribute {
        return this.addAttribute(RELATION, name, targetNoteId, isInheritable);
    }

    /**
     * Based on enabled, the attribute is either set or removed.
     *
     * @param type - attribute type ('relation', 'label' etc.)
     * @param enabled - toggle On or Off
     * @param name - attribute name
     * @param value - attribute value (optional)
     */
    toggleAttribute(type: string, enabled: boolean, name: string, value?: string) {
        if (enabled) {
            this.setAttribute(type, name, value);
        }
        else {
            this.removeAttribute(type, name, value);
        }
    }

    /**
     * Based on enabled, label is either set or removed.
     *
     * @param enabled - toggle On or Off
     * @param name - label name
     * @param value - label value (optional)
     */
    toggleLabel(enabled: boolean, name: string, value?: string) {
        return this.toggleAttribute(LABEL, enabled, name, value);
    }

    /**
     * Based on enabled, relation is either set or removed.
     *
     * @param enabled - toggle On or Off
     * @param name - relation name
     * @param value - relation value (noteId)
     */
    toggleRelation(enabled: boolean, name: string, value?: string) {
        return this.toggleAttribute(RELATION, enabled, name, value);
    }

    /**
     * Update's given label's value or creates it if it doesn't exist
     *
     * @param name - label name
     * @param value label value
     */
    setLabel(name: string, value?: string) {
        return this.setAttribute(LABEL, name, value);
    }

    /**
     * Update's given relation's value or creates it if it doesn't exist
     *
     * @param name - relation name
     * @param value - relation value (noteId)
     */
    setRelation(name: string, value: string) {
        return this.setAttribute(RELATION, name, value);
    }

    /**
     * Remove label name-value pair, if it exists.
     *
     * @param name - label name
     * @param value - label value
     */
    removeLabel(name: string, value?: string) {
        return this.removeAttribute(LABEL, name, value);
    }

    /**
     * Remove the relation name-value pair, if it exists.
     *
     * @param name - relation name
     * @param value - relation value (noteId)
     */
    removeRelation(name: string, value?: string) {
        return this.removeAttribute(RELATION, name, value);
    }

    searchNotesInSubtree(searchString: string) {
        const searchService = require('../../services/search/services/search');

        return searchService.searchNotes(searchString);
    }

    searchNoteInSubtree(searchString: string) {
        return this.searchNotesInSubtree(searchString)[0];
    }

    cloneTo(parentNoteId: string) {
        const cloningService = require('../../services/cloning');

        const branch = this.becca.getNote(parentNoteId)?.getParentBranches()[0];

        return cloningService.cloneNoteToBranch(this.noteId, branch?.branchId);
    }

    isEligibleForConversionToAttachment(opts: ConvertOpts = { autoConversion: false }) {
        if (this.type !== 'image' || !this.isContentAvailable() || this.hasChildren() || this.getParentBranches().length !== 1) {
            return false;
        }

        const targetRelations = this.getTargetRelations().filter(relation => relation.name === 'imageLink');

        if (opts.autoConversion && targetRelations.length === 0) {
            return false;
        } else if (targetRelations.length > 1) {
            return false;
        }

        const parentNote = this.getParentNotes()[0]; // at this point note can have only one parent
        const referencingNote = targetRelations[0]?.getNote();

        if (referencingNote && parentNote !== referencingNote) {
            return false;
        } else if (parentNote.type !== 'text' || !parentNote.isContentAvailable()) {
            return false;
        }

        return true;
    }

    /**
     * Some notes are eligible for conversion into an attachment of its parent, note must have these properties:
     * - it has exactly one target relation
     * - it has a relation from its parent note
     * - it has no children
     * - it has no clones
     * - the parent is of type text
     * - both notes are either unprotected or user is in protected session
     *
     * Currently, works only for image notes.
     *
     * In the future, this functionality might get more generic and some of the requirements relaxed.
     *
     * @returns null if note is not eligible for conversion
     */
    convertToParentAttachment(opts: ConvertOpts = { autoConversion: false }): BAttachment | null {
        if (!this.isEligibleForConversionToAttachment(opts)) {
            return null;
        }

        const content = this.getContent();

        const parentNote = this.getParentNotes()[0];
        const attachment = parentNote.saveAttachment({
            role: 'image',
            mime: this.mime,
            title: this.title,
            content: content
        });

        let parentContent = parentNote.getContent();

        const oldNoteUrl = `api/images/${this.noteId}/`;
        const newAttachmentUrl = `api/attachments/${attachment.attachmentId}/image/`;

        if (typeof parentContent !== "string") {
            throw new Error("Unable to convert image note into attachment because parent note does not have a string content.");
        }

        const fixedContent = utils.replaceAll(parentContent, oldNoteUrl, newAttachmentUrl);

        parentNote.setContent(fixedContent);

        const noteService = require('../../services/notes');
        noteService.asyncPostProcessContent(parentNote, fixedContent); // to mark an unused attachment for deletion

        this.deleteNote();

        return attachment;
    }

    /**
     * (Soft) delete a note and all its descendants.
     *
     * @param deleteId - optional delete identified
     */
    deleteNote(deleteId: string | null = null, taskContext: TaskContext | null = null) {
        if (this.isDeleted) {
            return;
        }

        if (!deleteId) {
            deleteId = utils.randomString(10);
        }

        if (!taskContext) {
            taskContext = new TaskContext('no-progress-reporting');
        }

        // needs to be run before branches and attributes are deleted and thus attached relations disappear
        const handlers = require('../../services/handlers');
        handlers.runAttachedRelations(this, 'runOnNoteDeletion', this);
        taskContext.noteDeletionHandlerTriggered = true;

        for (const branch of this.getParentBranches()) {
            branch.deleteBranch(deleteId, taskContext);
        }
    }

    decrypt() {
        if (this.isProtected && !this.isDecrypted && protectedSessionService.isProtectedSessionAvailable()) {
            try {
                this.title = protectedSessionService.decryptString(this.title) || "";
                this.__flatTextCache = null;

                this.isDecrypted = true;
            }
            catch (e: any) {
                log.error(`Could not decrypt note ${this.noteId}: ${e.message} ${e.stack}`);
            }
        }
    }

    isLaunchBarConfig() {
        return this.type === 'launcher' || ['_lbRoot', '_lbAvailableLaunchers', '_lbVisibleLaunchers'].includes(this.noteId);
    }

    isOptions() {
        return this.noteId.startsWith("_options");
    }

    get isDeleted() {
        // isBeingDeleted is relevant only in the transition period when the deletion process has begun, but not yet
        // finished (note is still in becca)
        return !(this.noteId in this.becca.notes) || this.isBeingDeleted;
    }

    /**
     * @returns {BRevision|null}
     */
    saveRevision() {
        return sql.transactional(() => {
            let noteContent = this.getContent();

            const revision = new BRevision({
                noteId: this.noteId,
                // title and text should be decrypted now
                title: this.title,
                type: this.type,
                mime: this.mime,
                isProtected: this.isProtected,
                utcDateLastEdited: this.utcDateModified,
                utcDateCreated: dateUtils.utcNowDateTime(),
                utcDateModified: dateUtils.utcNowDateTime(),
                dateLastEdited: this.dateModified,
                dateCreated: dateUtils.localNowDateTime()
            }, true);

            revision.save(); // to generate revisionId, which is then used to save attachments

            for (const noteAttachment of this.getAttachments()) {
                const revisionAttachment = noteAttachment.copy();

                if (!revision.revisionId) {
                    throw new Error("Revision ID is missing.");
                }

                revisionAttachment.ownerId = revision.revisionId;
                revisionAttachment.setContent(noteAttachment.getContent(), { forceSave: true });

                if (this.type === 'text' && typeof noteContent === "string") {
                    // content is rewritten to point to the revision attachments
                    noteContent = noteContent.replaceAll(`attachments/${noteAttachment.attachmentId}`,
                        `attachments/${revisionAttachment.attachmentId}`);

                    noteContent = noteContent.replaceAll(new RegExp(`href="[^"]*attachmentId=${noteAttachment.attachmentId}[^"]*"`, 'gi'),
                        `href="api/attachments/${revisionAttachment.attachmentId}/download"`);
                }
            }

            revision.setContent(noteContent);

            return revision;
        });
    }

    /**
     * @param {string} matchBy - choose by which property we detect if to update an existing attachment.
 *                               Supported values are either 'attachmentId' (default) or 'title'
     * @returns {BAttachment}
     */
    saveAttachment({attachmentId, role, mime, title, content, position}: AttachmentRow, matchBy = 'attachmentId') {
        if (!['attachmentId', 'title'].includes(matchBy)) {
            throw new Error(`Unsupported value '${matchBy}' for matchBy param, has to be either 'attachmentId' or 'title'.`);
        }

        let attachment;

        if (matchBy === 'title' && title) {
            attachment = this.getAttachmentByTitle(title);
        } else if (matchBy === 'attachmentId' && attachmentId) {
            attachment = this.becca.getAttachmentOrThrow(attachmentId);
        }

        attachment = attachment || new BAttachment({
            ownerId: this.noteId,
            title,
            role,
            mime,
            isProtected: this.isProtected,
            position
        });

        attachment.setContent(content, {forceSave: true});

        return attachment;
    }

    getFileName() {
        return utils.formatDownloadTitle(this.title, this.type, this.mime);
    }

    beforeSaving() {
        super.beforeSaving();

        this.becca.addNote(this.noteId, this);

        this.dateModified = dateUtils.localNowDateTime();
        this.utcDateModified = dateUtils.utcNowDateTime();
    }

    getPojo() {
        return {
            noteId: this.noteId,
            title: this.title || undefined,
            isProtected: this.isProtected,
            type: this.type,
            mime: this.mime,
            blobId: this.blobId,
            isDeleted: false,
            dateCreated: this.dateCreated,
            dateModified: this.dateModified,
            utcDateCreated: this.utcDateCreated,
            utcDateModified: this.utcDateModified
        };
    }

    getPojoToSave() {
        const pojo = this.getPojo();

        if (pojo.isProtected) {
            if (this.isDecrypted && pojo.title) {
                pojo.title = protectedSessionService.encrypt(pojo.title) || undefined;
            }
            else {
                // updating protected note outside of protected session means we will keep original ciphertexts
                delete pojo.title;
            }
        }

        return pojo;
    }
}

export = BNote;<|MERGE_RESOLUTION|>--- conflicted
+++ resolved
@@ -216,14 +216,8 @@
      * - changes in the note metadata or title should not trigger note content sync (so we keep separate utcDateModified and entity changes records)
      * - but to the user note content and title changes are one and the same - single dateModified (so all changes must go through Note and content is not a separate entity)
      */
-<<<<<<< HEAD
     getContent() {
         return this._getContent();
-=======
-    // TODO: original declaration was (string | Buffer), but everywhere it's used as a string.
-    getContent(): string {
-        return this._getContent() as string;
->>>>>>> aff1c305
     }
 
     /**
