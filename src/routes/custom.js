const repository = require('../services/repository');
const log = require('../services/log');
const fileUploadService = require('./api/files.js');
const scriptService = require('../services/script');
const cls = require('../services/cls');

async function handleRequest(req, res) {
    // express puts content after first slash into 0 index element

<<<<<<< HEAD
    router.all('/custom/:path*', (req, res, next) => {
        // express puts content after first slash into 0 index element
        const path = req.params.path + req.params[0];

        const attrs = repository.getEntities("SELECT * FROM attributes WHERE isDeleted = 0 AND type = 'label' AND name IN ('customRequestHandler', 'customResourceProvider')");
=======
    const path = req.params.path + req.params[0];

    const attrs = await repository.getEntities("SELECT * FROM attributes WHERE isDeleted = 0 AND type = 'label' AND name IN ('customRequestHandler', 'customResourceProvider')");

    for (const attr of attrs) {
        const regex = new RegExp(attr.value);
        let match;

        try {
            match = path.match(regex);
        }
        catch (e) {
            log.error(`Testing path for label ${attr.attributeId}, regex=${attr.value} failed with error ` + e.stack);
            continue;
        }

        if (!match) {
            continue;
        }

        if (attr.name === 'customRequestHandler') {
            const note = await attr.getNote();
>>>>>>> 238df0fb

            log.info(`Handling custom request "${path}" with note ${note.noteId}`);

            try {
                await scriptService.executeNote(note, {
                    pathParams: match.slice(1),
                    req,
                    res
                });
            }
            catch (e) {
                log.error(`Custom handler ${note.noteId} failed with ${e.message}`);

                res.status(500).send(e.message);
            }
        }
        else if (attr.name === 'customResourceProvider') {
            await fileUploadService.downloadNoteFile(attr.noteId, res);
        }
        else {
            throw new Error("Unrecognized attribute name " + attr.name);
        }

<<<<<<< HEAD
            if (attr.name === 'customRequestHandler') {
                const note = attr.getNote();

                log.info(`Handling custom request "${path}" with note ${note.noteId}`);

                try {
                    scriptService.executeNote(note, {
                        pathParams: match.slice(1),
                        req,
                        res
                    });
                }
                catch (e) {
                    log.error(`Custom handler ${note.noteId} failed with ${e.message}`);

                    res.status(500).send(e.message);
                }
            }
            else if (attr.name === 'customResourceProvider') {
                fileUploadService.downloadNoteFile(attr.noteId, res);
            }
            else {
                throw new Error("Unrecognized attribute name " + attr.name);
            }
=======
        return; // only first handler is executed
    }

    const message = `No handler matched for custom ${path} request.`;

    log.info(message);
    res.status(404).send(message);
}
>>>>>>> 238df0fb

function register(router) {
    // explicitly no CSRF middleware since it's meant to allow integration from external services

    router.all('/custom/:path*', async (req, res, next) => {
        cls.namespace.bindEmitter(req);
        cls.namespace.bindEmitter(res);

        cls.init(() => handleRequest(req, res));
    });
}

module.exports = {
    register
};<|MERGE_RESOLUTION|>--- conflicted
+++ resolved
@@ -7,16 +7,9 @@
 async function handleRequest(req, res) {
     // express puts content after first slash into 0 index element
 
-<<<<<<< HEAD
-    router.all('/custom/:path*', (req, res, next) => {
-        // express puts content after first slash into 0 index element
-        const path = req.params.path + req.params[0];
-
-        const attrs = repository.getEntities("SELECT * FROM attributes WHERE isDeleted = 0 AND type = 'label' AND name IN ('customRequestHandler', 'customResourceProvider')");
-=======
     const path = req.params.path + req.params[0];
 
-    const attrs = await repository.getEntities("SELECT * FROM attributes WHERE isDeleted = 0 AND type = 'label' AND name IN ('customRequestHandler', 'customResourceProvider')");
+    const attrs = repository.getEntities("SELECT * FROM attributes WHERE isDeleted = 0 AND type = 'label' AND name IN ('customRequestHandler', 'customResourceProvider')");
 
     for (const attr of attrs) {
         const regex = new RegExp(attr.value);
@@ -35,13 +28,12 @@
         }
 
         if (attr.name === 'customRequestHandler') {
-            const note = await attr.getNote();
->>>>>>> 238df0fb
+            const note = attr.getNote();
 
             log.info(`Handling custom request "${path}" with note ${note.noteId}`);
 
             try {
-                await scriptService.executeNote(note, {
+                scriptService.executeNote(note, {
                     pathParams: match.slice(1),
                     req,
                     res
@@ -54,38 +46,12 @@
             }
         }
         else if (attr.name === 'customResourceProvider') {
-            await fileUploadService.downloadNoteFile(attr.noteId, res);
+            fileUploadService.downloadNoteFile(attr.noteId, res);
         }
         else {
             throw new Error("Unrecognized attribute name " + attr.name);
         }
 
-<<<<<<< HEAD
-            if (attr.name === 'customRequestHandler') {
-                const note = attr.getNote();
-
-                log.info(`Handling custom request "${path}" with note ${note.noteId}`);
-
-                try {
-                    scriptService.executeNote(note, {
-                        pathParams: match.slice(1),
-                        req,
-                        res
-                    });
-                }
-                catch (e) {
-                    log.error(`Custom handler ${note.noteId} failed with ${e.message}`);
-
-                    res.status(500).send(e.message);
-                }
-            }
-            else if (attr.name === 'customResourceProvider') {
-                fileUploadService.downloadNoteFile(attr.noteId, res);
-            }
-            else {
-                throw new Error("Unrecognized attribute name " + attr.name);
-            }
-=======
         return; // only first handler is executed
     }
 
@@ -94,7 +60,6 @@
     log.info(message);
     res.status(404).send(message);
 }
->>>>>>> 238df0fb
 
 function register(router) {
     // explicitly no CSRF middleware since it's meant to allow integration from external services
