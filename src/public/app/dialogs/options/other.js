import utils from "../../services/utils.js";
import server from "../../services/server.js";
import toastService from "../../services/toast.js";

const TPL = `
<style>
.disabled-field {
    opacity: 0.5;
    pointer-events: none;
}
</style>

<div>
    <h4>Spell check</h4>

    <p>These options apply only for desktop builds, browsers will use their own native spell check. App restart is required after change.</p>

    <div class="custom-control custom-checkbox">
        <input type="checkbox" class="custom-control-input" id="spell-check-enabled">
        <label class="custom-control-label" for="spell-check-enabled">Enable spellcheck</label>
    </div>

    <br/>

    <div class="form-group">
        <label for="spell-check-language-code">Language code(s)</label>
        <input type="text" class="form-control" id="spell-check-language-code" placeholder="for example &quot;en-US&quot;, &quot;de-AT&quot;">
    </div>

    <p>Multiple languages can be separated by comma, e.g. <code>en-US, de-DE, cs</code>. Changes to the spell check options will take effect after application restart.</p>
    
    <p><strong>Available language codes: </strong> <span id="available-language-codes"></span></p>
</div>

<div>
    <h4>Image compression</h4>
    
    <div class="form-group">
<<<<<<< HEAD
        <input id="image-compresion-enabled" type="checkbox" name="image-compression-enabled">
        <label for="image-compresion-enabled">Enable image compression</label>
=======
        <label for="image-max-width-height">Max width / height of an image in pixels (image will be resized if it exceeds this setting).</label>
        <input class="form-control" id="image-max-width-height" type="number" min="1">
>>>>>>> a81ea377
    </div>

    <div id="image-compression-enabled-wraper">
        <div class="form-group">
            <label for="image-max-width-height">Max width / height of an image in pixels (image will be resized if it exceeds this setting).</label>
            <input class="form-control" id="image-max-width-height" type="number">
        </div>
    
        <div class="form-group">
            <label for="image-jpeg-quality">JPEG quality (0 - worst quality, 100 best quality, 50 - 85 is recommended)</label>
            <input class="form-control" id="image-jpeg-quality" min="0" max="100" type="number">
        </div>
    </div>
</div>

<div>
    <h4>Note erasure timeout</h4>

    <p>Deleted notes (and attributes, revisions...) are at first only marked as deleted and it is possible to recover them 
    from Recent Notes dialog. After a period of time, deleted notes are "erased" which means 
    their content is not recoverable anymore. This setting allows you to configure the length 
    of the period between deleting and erasing the note.</p>

    <div class="form-group">
        <label for="erase-entities-after-time-in-seconds">Erase notes after X seconds</label>
        <input class="form-control" id="erase-entities-after-time-in-seconds" type="number" min="0">
    </div>
    
    <p>You can also trigger erasing manually:</p>
    
    <button id="erase-deleted-notes-now-button" class="btn">Erase deleted notes now</button>
    
    <br/><br/>
</div>

<div>
    <h4>Protected session timeout</h4>

    <p>Protected session timeout is a time period after which the protected session is wiped from
        the browser's memory. This is measured from the last interaction with protected notes. See <a href="https://github.com/zadam/trilium/wiki/Protected-notes" class="external">wiki</a> for more info.</p>

    <div class="form-group">
        <label for="protected-session-timeout-in-seconds">Protected session timeout (in seconds)</label>
        <input class="form-control" id="protected-session-timeout-in-seconds" type="number" min="60">
    </div>
</div>

<div>
    <h4>Note revisions snapshot interval</h4>

    <p>Note revision snapshot time interval is time in seconds after which a new note revision will be created for the note. See <a href="https://github.com/zadam/trilium/wiki/Note-revisions" class="external">wiki</a> for more info.</p>

    <div class="form-group">
        <label for="note-revision-snapshot-time-interval-in-seconds">Note revision snapshot time interval (in seconds)</label>
        <input class="form-control" id="note-revision-snapshot-time-interval-in-seconds" type="number" min="10">
    </div>
</div>

<div>
    <h4>Automatic readonly size</h4>

    <p>Automatic readonly note size is the size after which notes will be displayed in a readonly mode (for performance reasons).</p>

    <div class="form-group">
        <label for="auto-readonly-size-text">Automatic readonly size (text notes)</label>
        <input class="form-control" id="auto-readonly-size-text" type="number" min="0">
    </div>

    <div class="form-group">
        <label for="auto-readonly-size-code">Automatic readonly size (code notes)</label>
        <input class="form-control" id="auto-readonly-size-code" type="number" min="0">
    </div>
</div>`;

export default class ProtectedSessionOptions {
    constructor() {
        $("#options-other").html(TPL);

        this.$spellCheckEnabled = $("#spell-check-enabled");
        this.$spellCheckLanguageCode = $("#spell-check-language-code");

        this.$spellCheckEnabled.on('change', () => {
            const opts = { 'spellCheckEnabled': this.$spellCheckEnabled.is(":checked") ? "true" : "false" };
            server.put('options', opts).then(() => toastService.showMessage("Options change have been saved."));

            return false;
        });

        this.$spellCheckLanguageCode.on('change', () => {
            const opts = { 'spellCheckLanguageCode': this.$spellCheckLanguageCode.val() };
            server.put('options', opts).then(() => toastService.showMessage("Options change have been saved."));

            return false;
        });

        this.$availableLanguageCodes = $("#available-language-codes");

        if (utils.isElectron()) {
            const {webContents} = utils.dynamicRequire('@electron/remote').getCurrentWindow();

            this.$availableLanguageCodes.text(webContents.session.availableSpellCheckerLanguages.join(', '));
        }

        this.$eraseEntitiesAfterTimeInSeconds = $("#erase-entities-after-time-in-seconds");

        this.$eraseEntitiesAfterTimeInSeconds.on('change', () => {
            const eraseEntitiesAfterTimeInSeconds = this.$eraseEntitiesAfterTimeInSeconds.val();

            server.put('options', { 'eraseEntitiesAfterTimeInSeconds': eraseEntitiesAfterTimeInSeconds }).then(() => {
                toastService.showMessage("Options change have been saved.");
            });

            return false;
        });

        this.$eraseDeletedNotesButton = $("#erase-deleted-notes-now-button");
        this.$eraseDeletedNotesButton.on('click', () => {
            server.post('notes/erase-deleted-notes-now').then(() => {
                toastService.showMessage("Deleted notes have been erased.");
            });
        });

        this.$protectedSessionTimeout = $("#protected-session-timeout-in-seconds");

        this.$protectedSessionTimeout.on('change', () => {
            const protectedSessionTimeout = this.$protectedSessionTimeout.val();

            server.put('options', { 'protectedSessionTimeout': protectedSessionTimeout }).then(() => {
                toastService.showMessage("Options change have been saved.");
            });

            return false;
        });

        this.$noteRevisionsTimeInterval = $("#note-revision-snapshot-time-interval-in-seconds");

        this.$noteRevisionsTimeInterval.on('change', () => {
            const opts = { 'noteRevisionSnapshotTimeInterval': this.$noteRevisionsTimeInterval.val() };
            server.put('options', opts).then(() => toastService.showMessage("Options change have been saved."));

            return false;
        });

        this.$imageMaxWidthHeight = $("#image-max-width-height");
        this.$imageJpegQuality = $("#image-jpeg-quality");

        this.$imageMaxWidthHeight.on('change', () => {
            const opts = { 'imageMaxWidthHeight': this.$imageMaxWidthHeight.val() };
            server.put('options', opts).then(() => toastService.showMessage("Options change have been saved."));

            return false;
        });

        this.$imageJpegQuality.on('change', () => {
            const opts = { 'imageJpegQuality': this.$imageJpegQuality.val() };
            server.put('options', opts).then(() => toastService.showMessage("Options change have been saved."));

            return false;
        });

        this.$autoReadonlySizeText = $("#auto-readonly-size-text");

        this.$autoReadonlySizeText.on('change', () => {
            const opts = { 'autoReadonlySizeText': this.$autoReadonlySizeText.val() };
            server.put('options', opts).then(() => toastService.showMessage("Options change have been saved."));

            return false;
        });

        this.$autoReadonlySizeCode = $("#auto-readonly-size-code");

        this.$autoReadonlySizeCode.on('change', () => {
            const opts = { 'autoReadonlySizeCode': this.$autoReadonlySizeText.val() };
            server.put('options', opts).then(() => toastService.showMessage("Options change have been saved."));

            return false;
        });

        this.$enableImageCompression = $("#image-compresion-enabled");
        this.$imageCompressionWrapper = $("#image-compression-enabled-wraper");

        this.setImageCompression = (isChecked) => {
            if (isChecked) {
                this.$imageCompressionWrapper.removeClass("disabled-field");
            } else {
                this.$imageCompressionWrapper.addClass("disabled-field");
            }
        }

        this.$enableImageCompression.on("change", () => {
            const isChecked = this.$enableImageCompression.prop("checked");
            const opts = { 'compressImages': isChecked ? 'true' : 'false' };

            server.put('options', opts).then(() => toastService.showMessage("Options change have been saved."));

            this.setImageCompression(isChecked);
        })
    }

    optionsLoaded(options) {
        this.$spellCheckEnabled.prop("checked", options['spellCheckEnabled'] === 'true');
        this.$spellCheckLanguageCode.val(options['spellCheckLanguageCode']);

        this.$eraseEntitiesAfterTimeInSeconds.val(options['eraseEntitiesAfterTimeInSeconds']);
        this.$protectedSessionTimeout.val(options['protectedSessionTimeout']);
        this.$noteRevisionsTimeInterval.val(options['noteRevisionSnapshotTimeInterval']);

        this.$imageMaxWidthHeight.val(options['imageMaxWidthHeight']);
        this.$imageJpegQuality.val(options['imageJpegQuality']);

        this.$autoReadonlySizeText.val(options['autoReadonlySizeText']);
        this.$autoReadonlySizeCode.val(options['autoReadonlySizeCode']);

        const compressImages = options['compressImages'] === 'true';
        this.$enableImageCompression.prop('checked', compressImages);
        this.setImageCompression(compressImages);
    }
}<|MERGE_RESOLUTION|>--- conflicted
+++ resolved
@@ -36,19 +36,14 @@
     <h4>Image compression</h4>
     
     <div class="form-group">
-<<<<<<< HEAD
         <input id="image-compresion-enabled" type="checkbox" name="image-compression-enabled">
         <label for="image-compresion-enabled">Enable image compression</label>
-=======
-        <label for="image-max-width-height">Max width / height of an image in pixels (image will be resized if it exceeds this setting).</label>
-        <input class="form-control" id="image-max-width-height" type="number" min="1">
->>>>>>> a81ea377
     </div>
 
     <div id="image-compression-enabled-wraper">
         <div class="form-group">
             <label for="image-max-width-height">Max width / height of an image in pixels (image will be resized if it exceeds this setting).</label>
-            <input class="form-control" id="image-max-width-height" type="number">
+            <input class="form-control" id="image-max-width-height" type="number" min="1">
         </div>
     
         <div class="form-group">
