import server from './server.js';
import protectedSessionHolder from './protected_session_holder.js';
import toastService from "./toast.js";
import ws from "./ws.js";
import appContext from "./app_context.js";
<<<<<<< HEAD
import froca from "./froca.js";
=======
import treeCache from "./tree_cache.js";
import utils from "./utils.js";
>>>>>>> de6108f9

let protectedSessionDeferred = null;

async function leaveProtectedSession() {
    if (protectedSessionHolder.isProtectedSessionAvailable()) {
        await protectedSessionHolder.resetProtectedSession();
    }
}

/** returned promise resolves with true if new protected session was established, false if no action was necessary */
function enterProtectedSession() {
    const dfd = $.Deferred();

    if (protectedSessionHolder.isProtectedSessionAvailable()) {
        dfd.resolve(false);
    }
    else {
        // using deferred instead of promise because it allows resolving from outside
        protectedSessionDeferred = dfd;

        import("../dialogs/protected_session.js").then(dialog => dialog.show());
    }

    return dfd.promise();
}

async function reloadData() {
    const allNoteIds = Object.keys(froca.notes);

    await froca.loadInitialTree();

    // make sure that all notes used in the application are loaded, including the ones not shown in the tree
    await froca.reloadNotes(allNoteIds, true);
}

async function setupProtectedSession(password) {
    const response = await server.post('login/protected', { password: password });

    if (!response.success) {
        toastService.showError("Wrong password.", 3000);
        return;
    }

    protectedSessionHolder.enableProtectedSession();
}

ws.subscribeToMessages(async message => {
    if (message.type === 'protectedSessionLogin') {
        await reloadData();

<<<<<<< HEAD
    await appContext.triggerEvent('frocaReloaded');
=======
        await appContext.triggerEvent('treeCacheReloaded');
>>>>>>> de6108f9

        appContext.triggerEvent('protectedSessionStarted');

        if (protectedSessionDeferred !== null) {
            import("../dialogs/protected_session.js").then(dialog => dialog.close());

            protectedSessionDeferred.resolve(true);
            protectedSessionDeferred = null;
        }

        toastService.showMessage("Protected session has been started.");
    }
    else if (message.type === 'protectedSessionLogout') {
        utils.reloadApp();
    }
});

async function protectNote(noteId, protect, includingSubtree) {
    await enterProtectedSession();

    await server.put(`notes/${noteId}/protect/${protect ? 1 : 0}?subtree=${includingSubtree ? 1 : 0}`);
}

function makeToast(message, protectingLabel, text) {
    return {
        id: message.taskId,
        title: protectingLabel + " status",
        message: text,
        icon: message.data.protect ? "check-shield" : "shield"
    };
}

ws.subscribeToMessages(async message => {
    if (message.taskType !== 'protectNotes') {
        return;
    }

    const protectingLabel = message.data.protect ? "Protecting" : "Unprotecting";

    if (message.type === 'taskError') {
        toastService.closePersistent(message.taskId);
        toastService.showError(message.message);
    } else if (message.type === 'taskProgressCount') {
        toastService.showPersistent(makeToast(message, protectingLabel,protectingLabel + " in progress: " + message.progressCount));
    } else if (message.type === 'taskSucceeded') {
        const toast = makeToast(message, protectingLabel, protectingLabel + " finished successfully.");
        toast.closeAfter = 3000;

        toastService.showPersistent(toast);
    }
});

export default {
    protectNote,
    enterProtectedSession,
    leaveProtectedSession,
    setupProtectedSession
};<|MERGE_RESOLUTION|>--- conflicted
+++ resolved
@@ -3,12 +3,8 @@
 import toastService from "./toast.js";
 import ws from "./ws.js";
 import appContext from "./app_context.js";
-<<<<<<< HEAD
 import froca from "./froca.js";
-=======
-import treeCache from "./tree_cache.js";
 import utils from "./utils.js";
->>>>>>> de6108f9
 
 let protectedSessionDeferred = null;
 
@@ -59,11 +55,7 @@
     if (message.type === 'protectedSessionLogin') {
         await reloadData();
 
-<<<<<<< HEAD
     await appContext.triggerEvent('frocaReloaded');
-=======
-        await appContext.triggerEvent('treeCacheReloaded');
->>>>>>> de6108f9
 
         appContext.triggerEvent('protectedSessionStarted');
 
