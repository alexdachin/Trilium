--- conflicted
+++ resolved
@@ -63,18 +63,11 @@
             });
         }
 
-<<<<<<< HEAD
-        if (this.hoistedNoteId === 'root' && this.notePath.startsWith("root/hidden")) {
-            // hidden subtree displays only when hoisted so it doesn't make sense to keep root as hoisted note
-=======
-        console.log(resolvedNotePath, "resolvedNotePath");
-
         if (this.hoistedNoteId === 'root'
             && this.notePath.startsWith("root/hidden")
             && !this.note.hasLabel("keepCurrentHoisting")
         ) {
-            // hidden subtree displays only when hoisted, so it doesn't make sense to keep root as hoisted note
->>>>>>> 0f822b27
+            // hidden subtree displays only when hoisted so it doesn't make sense to keep root as hoisted note
 
             let hoistedNoteId = 'hidden';
 
