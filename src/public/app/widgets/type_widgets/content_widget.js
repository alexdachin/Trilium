import TypeWidget from "./type_widget.js";
import ZoomFactorOptions from "./options/appearance/zoom_factor.js";
import NativeTitleBarOptions from "./options/appearance/native_title_bar.js";
import ThemeOptions from "./options/appearance/theme.js";
import FontsOptions from "./options/appearance/fonts.js";
import MaxContentWidthOptions from "./options/appearance/max_content_width.js";
import KeyboardShortcutsOptions from "./options/shortcuts.js";
import HeadingStyleOptions from "./options/text_notes/heading_style.js";
import TableOfContentsOptions from "./options/text_notes/table_of_contents.js";
<<<<<<< HEAD
import HighlightedTextOptions from "./options/text_notes/highlighted_text.js";
=======
import HighlightsListOptions from "./options/text_notes/highlights_list.js";
>>>>>>> 6ec6d66f
import TextAutoReadOnlySizeOptions from "./options/text_notes/text_auto_read_only_size.js";
import VimKeyBindingsOptions from "./options/code_notes/vim_key_bindings.js";
import WrapLinesOptions from "./options/code_notes/wrap_lines.js";
import CodeAutoReadOnlySizeOptions from "./options/code_notes/code_auto_read_only_size.js";
import CodeMimeTypesOptions from "./options/code_notes/code_mime_types.js";
import ImageOptions from "./options/images/images.js";
import SpellcheckOptions from "./options/spellcheck.js";
import PasswordOptions from "./options/password.js";
import EtapiOptions from "./options/etapi.js";
import BackupOptions from "./options/backup.js";
import SyncOptions from "./options/sync.js";
import SearchEngineOptions from "./options/other/search_engine.js";
import TrayOptions from "./options/other/tray.js";
import NoteErasureTimeoutOptions from "./options/other/note_erasure_timeout.js";
import RevisionsSnapshotIntervalOptions from "./options/other/revisions_snapshot_interval.js";
import NetworkConnectionsOptions from "./options/other/network_connections.js";
import AdvancedSyncOptions from "./options/advanced/sync.js";
import DatabaseIntegrityCheckOptions from "./options/advanced/database_integrity_check.js";
import ConsistencyChecksOptions from "./options/advanced/consistency_checks.js";
import VacuumDatabaseOptions from "./options/advanced/vacuum_database.js";
import DatabaseAnonymizationOptions from "./options/advanced/database_anonymization.js";
import BackendLogWidget from "./content/backend_log.js";
import AttachmentErasureTimeoutOptions from "./options/other/attachment_erasure_timeout.js";

const TPL = `<div class="note-detail-content-widget note-detail-printable">
    <style>
        .type-contentWidget .note-detail {
            height: 100%;
        }
        
        .note-detail-content-widget {
            height: 100%;
        }
    
        .note-detail-content-widget-content {
            padding: 15px;
            height: 100%;
        }
    </style>

    <div class="note-detail-content-widget-content"></div>
</div>`;

const CONTENT_WIDGETS = {
    _optionsAppearance: [
        ThemeOptions,
        FontsOptions,
        ZoomFactorOptions,
        NativeTitleBarOptions,
        MaxContentWidthOptions
    ],
    _optionsShortcuts: [ KeyboardShortcutsOptions ],
    _optionsTextNotes: [
        HeadingStyleOptions,
        TableOfContentsOptions,
<<<<<<< HEAD
        HighlightedTextOptions,
=======
        HighlightsListOptions,
>>>>>>> 6ec6d66f
        TextAutoReadOnlySizeOptions
    ],
    _optionsCodeNotes: [
        VimKeyBindingsOptions,
        WrapLinesOptions,
        CodeAutoReadOnlySizeOptions,
        CodeMimeTypesOptions
    ],
    _optionsImages: [ ImageOptions ],
    _optionsSpellcheck: [ SpellcheckOptions ],
    _optionsPassword: [ PasswordOptions ],
    _optionsEtapi: [ EtapiOptions ],
    _optionsBackup: [ BackupOptions ],
    _optionsSync: [ SyncOptions ],
    _optionsOther: [
        SearchEngineOptions,
        TrayOptions,
        NoteErasureTimeoutOptions,
        AttachmentErasureTimeoutOptions,
        RevisionsSnapshotIntervalOptions,
        NetworkConnectionsOptions
    ],
    _optionsAdvanced: [
        DatabaseIntegrityCheckOptions,
        ConsistencyChecksOptions,
        DatabaseAnonymizationOptions,
        AdvancedSyncOptions,
        VacuumDatabaseOptions
    ],
    _backendLog: [ BackendLogWidget ]
};

export default class ContentWidgetTypeWidget extends TypeWidget {
    static getType() { return "contentWidget"; }

    doRender() {
        this.$widget = $(TPL);
        this.$content = this.$widget.find(".note-detail-content-widget-content");

        super.doRender();
    }

    async doRefresh(note) {
        this.$content.empty();
        this.children = [];

        const contentWidgets = CONTENT_WIDGETS[note.noteId];

        if (contentWidgets) {
            for (const clazz of contentWidgets) {
                const widget = new clazz();

                await widget.handleEvent('setNoteContext', { noteContext: this.noteContext });
                this.child(widget);

                this.$content.append(widget.render());
                await widget.refresh();
            }
        } else {
            this.$content.append(`Unknown widget for "${note.noteId}"`);
        }
    }
}<|MERGE_RESOLUTION|>--- conflicted
+++ resolved
@@ -7,11 +7,7 @@
 import KeyboardShortcutsOptions from "./options/shortcuts.js";
 import HeadingStyleOptions from "./options/text_notes/heading_style.js";
 import TableOfContentsOptions from "./options/text_notes/table_of_contents.js";
-<<<<<<< HEAD
-import HighlightedTextOptions from "./options/text_notes/highlighted_text.js";
-=======
 import HighlightsListOptions from "./options/text_notes/highlights_list.js";
->>>>>>> 6ec6d66f
 import TextAutoReadOnlySizeOptions from "./options/text_notes/text_auto_read_only_size.js";
 import VimKeyBindingsOptions from "./options/code_notes/vim_key_bindings.js";
 import WrapLinesOptions from "./options/code_notes/wrap_lines.js";
@@ -67,11 +63,7 @@
     _optionsTextNotes: [
         HeadingStyleOptions,
         TableOfContentsOptions,
-<<<<<<< HEAD
-        HighlightedTextOptions,
-=======
         HighlightsListOptions,
->>>>>>> 6ec6d66f
         TextAutoReadOnlySizeOptions
     ],
     _optionsCodeNotes: [
