import TypeWidget from "./type_widget.js";
import AttachmentDetailWidget from "../attachment_detail.js";
import linkService from "../../services/link.js";
import froca from "../../services/froca.js";
import utils from "../../services/utils.js";
import { t } from "../../services/i18n.js";

const TPL = `
<div class="attachment-detail note-detail-printable">
    <style>
        .attachment-detail {
            padding-left: 15px;
            padding-right: 15px;
            height: 100%;
            display: flex;
            flex-direction: column;
        }
        
        .attachment-detail .links-wrapper {
            font-size: larger;
            padding: 0 0 16px 0;
        }
        
        .attachment-detail .attachment-wrapper {
            flex-grow: 1;
        }
    </style>

    <div class="links-wrapper"></div>

    <div class="attachment-wrapper"></div>
</div>`;

export default class AttachmentDetailTypeWidget extends TypeWidget {
    static getType() {
        return "attachmentDetail";
    }

    doRender() {
        this.$widget = $(TPL);
        this.$wrapper = this.$widget.find('.attachment-wrapper');
        this.$linksWrapper = this.$widget.find('.links-wrapper');

        super.doRender();
    }

    async doRefresh(note) {
        this.$wrapper.empty();
        this.children = [];

<<<<<<< HEAD
        const $helpButton = $('<button class="attachment-help-button" type="button" data-help-page="attachments" title="' + t('attachment_detail.open_help_page') + '"><span class="bx bx-help-circle"></span></button>');
=======
        const $helpButton = $('<button class="attachment-help-button" type="button" data-help-page="attachments.md" title="Open help page on attachments"><span class="bx bx-help-circle"></span></button>');
>>>>>>> 72173533
        utils.initHelpButtons($helpButton);

        this.$linksWrapper.empty().append(
            t('attachment_detail.owning_note'),
            await linkService.createLink(this.noteId),
            t('attachment_detail.you_can_also_open'),
            await linkService.createLink(this.noteId, {
                title: t('attachment_detail.list_of_all_attachments'),
                viewScope: {
                    viewMode: 'attachments'
                }
            }),
            $helpButton
        );

        const attachment = await froca.getAttachment(this.attachmentId, true);

        if (!attachment) {
            this.$wrapper.html("<strong>" + t('attachment_detail.attachment_deleted') + "</strong>");
            return;
        }

        const attachmentDetailWidget = new AttachmentDetailWidget(attachment, true);
        this.child(attachmentDetailWidget);

        this.$wrapper.append(attachmentDetailWidget.render());
    }

    async entitiesReloadedEvent({loadResults}) {
        const attachmentRow = loadResults.getAttachmentRows().find(att => att.attachmentId === this.attachmentId);

        if (attachmentRow?.isDeleted) {
            this.refresh(); // all other updates are handled within AttachmentDetailWidget
        }
    }

    get attachmentId() {
        return this.noteContext.viewScope.attachmentId;
    }
}<|MERGE_RESOLUTION|>--- conflicted
+++ resolved
@@ -48,11 +48,7 @@
         this.$wrapper.empty();
         this.children = [];
 
-<<<<<<< HEAD
-        const $helpButton = $('<button class="attachment-help-button" type="button" data-help-page="attachments" title="' + t('attachment_detail.open_help_page') + '"><span class="bx bx-help-circle"></span></button>');
-=======
-        const $helpButton = $('<button class="attachment-help-button" type="button" data-help-page="attachments.md" title="Open help page on attachments"><span class="bx bx-help-circle"></span></button>');
->>>>>>> 72173533
+        const $helpButton = $('<button class="attachment-help-button" type="button" data-help-page="attachments.md" title="' + t('attachment_detail.open_help_page') + '"><span class="bx bx-help-circle"></span></button>');
         utils.initHelpButtons($helpButton);
 
         this.$linksWrapper.empty().append(
