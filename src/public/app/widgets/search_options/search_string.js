--- conflicted
+++ resolved
@@ -15,11 +15,7 @@
         <div class="dropdown help-dropdown">
           <span class="bx bx-help-circle icon-action" data-toggle="dropdown" aria-haspopup="true" aria-expanded="false"></span>
           <div class="dropdown-menu dropdown-menu-right p-4">
-<<<<<<< HEAD
-            <strong>${t('search_string.search_syntax')}</strong> - ${t('search_string.also_see')} <button class="btn btn-sm" type="button" data-help-page="Search">${t('search_string.complete_help')}</button>
-=======
-            <strong>Search syntax</strong> - also see <button class="btn btn-sm" type="button" data-help-page="search.md">complete help on search syntax</button>
->>>>>>> 72173533
+            <strong>${t('search_string.search_syntax')}</strong> - ${t('search_string.also_see')} <button class="btn btn-sm" type="button" data-help-page="search.md">${t('search_string.complete_help')}</button>
             <p>
             <ul>
                 <li>${t('search_string.full_text_search')}</li>
