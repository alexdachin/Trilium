import treeService from "../services/tree.js";
import utils from "../services/utils.js";
import ws from "../services/ws.js";
import toastService from "../services/toast.js";
import treeCache from "../services/tree_cache.js";

const $dialog = $("#export-dialog");
const $form = $("#export-form");
const $noteTitle = $dialog.find(".export-note-title");
const $subtreeFormats = $("#export-subtree-formats");
const $singleFormats = $("#export-single-formats");
const $subtreeType = $("#export-type-subtree");
const $singleType = $("#export-type-single");
const $exportButton = $("#export-button");
const $opmlVersions = $("#opml-versions");

let taskId = '';
let branchId = null;

<<<<<<< HEAD
export async function showDialog(notePath, defaultType) {
    utils.closeActiveDialog();

=======
export async function showDialog(node, defaultType) {
>>>>>>> 4ce4ac95
    // each opening of the dialog resets the taskId so we don't associate it with previous exports anymore
    taskId = '';
    $exportButton.removeAttr("disabled");

    if (defaultType === 'subtree') {
        $subtreeType.prop("checked", true).trigger('change');

        // to show/hide OPML versions
        $("input[name=export-subtree-format]:checked").trigger('change');
    }
    else if (defaultType === 'single') {
        $singleType.prop("checked", true).trigger('change');
    }
    else {
        throw new Error("Unrecognized type " + defaultType);
    }

    $("#opml-v2").prop("checked", true); // setting default

    utils.openDialog($dialog);

    const {noteId, parentNoteId} = treeService.getNoteIdAndParentIdFromNotePath(notePath);

    branchId = await treeCache.getBranchId(parentNoteId, noteId);

    const noteTitle = await treeService.getNoteTitle(noteId);

    $noteTitle.html(noteTitle);
}

$form.on('submit', () => {
    $dialog.modal('hide');

    const exportType = $dialog.find("input[name='export-type']:checked").val();

    if (!exportType) {
        // this shouldn't happen as we always choose default export type
        alert("Choose export type first please");
        return;
    }

    const exportFormat = exportType === 'subtree'
        ? $("input[name=export-subtree-format]:checked").val()
        : $("input[name=export-single-format]:checked").val();

    const exportVersion = exportFormat === 'opml' ? $dialog.find("input[name='opml-version']:checked").val() : "1.0";

    exportBranch(branchId, exportType, exportFormat, exportVersion);

    return false;
});

function exportBranch(branchId, type, format, version) {
    taskId = utils.randomString(10);

    const url = utils.getUrlForDownload(`api/notes/${branchId}/export/${type}/${format}/${version}/${taskId}`);

    utils.download(url);
}

$('input[name=export-type]').on('change', function () {
    if (this.value === 'subtree') {
        if ($("input[name=export-subtree-format]:checked").length === 0) {
            $("input[name=export-subtree-format]:first").prop("checked", true);
        }

        $subtreeFormats.slideDown();
        $singleFormats.slideUp();
    }
    else {
        if ($("input[name=export-single-format]:checked").length === 0) {
            $("input[name=export-single-format]:first").prop("checked", true);
        }

        $subtreeFormats.slideUp();
        $singleFormats.slideDown();
    }
});

$('input[name=export-subtree-format]').on('change', function () {
    if (this.value === 'opml') {
        $opmlVersions.slideDown();
    }
    else {
        $opmlVersions.slideUp();
    }
});

function makeToast(id, message) {
    return {
        id: id,
        title: "Export status",
        message: message,
        icon: "arrow-square-up-right"
    };
}

ws.subscribeToMessages(async message => {
    if (message.taskType !== 'export') {
        return;
    }

    if (message.type === 'task-error') {
        toastService.closePersistent(message.taskId);
        toastService.showError(message.message);
    }
    else if (message.type === 'task-progress-count') {
        toastService.showPersistent(makeToast(message.taskId, "Export in progress: " + message.progressCount));
    }
    else if (message.type === 'task-succeeded') {
        const toast = makeToast(message.taskId, "Import finished successfully.");
        toast.closeAfter = 5000;

        toastService.showPersistent(toast);
    }
});<|MERGE_RESOLUTION|>--- conflicted
+++ resolved
@@ -17,13 +17,7 @@
 let taskId = '';
 let branchId = null;
 
-<<<<<<< HEAD
 export async function showDialog(notePath, defaultType) {
-    utils.closeActiveDialog();
-
-=======
-export async function showDialog(node, defaultType) {
->>>>>>> 4ce4ac95
     // each opening of the dialog resets the taskId so we don't associate it with previous exports anymore
     taskId = '';
     $exportButton.removeAttr("disabled");
