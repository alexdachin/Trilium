--- conflicted
+++ resolved
@@ -1,3 +1,4 @@
+import protectedSessionHolder from './protected_session_holder.js';
 import utils from './utils.js';
 import infoService from "./info.js";
 
@@ -13,15 +14,11 @@
     // so hypothetical protectedSessionId becomes protectedsessionid on the backend
     // also avoiding using underscores instead of dashes since nginx filters them out by default
     return {
-<<<<<<< HEAD
-        'trilium-source-id': glob.sourceId,
-        'x-csrf-token': glob.csrfToken
-=======
         // protectedSessionId is normally carried in cookie, but for electron AJAX requests we bypass
         // HTTP so no cookies and we need to pass it here explicitly
         'trilium-protected-session-id': protectedSessionId,
-        'trilium-source-id': glob.sourceId
->>>>>>> cdb17ae9
+        'trilium-source-id': glob.sourceId,
+        'x-csrf-token': glob.csrfToken
     };
 }
 
