@font-face {
    font-family: Montserrat;
    src: url(../fonts/Montserrat-Light.ttf);
    font-weight: normal;
}

@font-face {
    font-family: Montserrat;
    src: url(../fonts/Montserrat-SemiBold.ttf);
    font-weight: bold;
}

@font-face {
    font-family: JetBrainsLight;
    src: url(../fonts/JetBrainsMono-Light.woff2) format("woff");
}

.table {
    --bs-table-bg: transparent !important;
}

:root {
    --submenu-opening-delay: 300ms;
    --launcher-pane-size: 53px;
    --mobile-bottom-offset: calc(env(safe-area-inset-bottom) * 0.75);
}

html {
    /* this fixes FF filter vs. position fixed bug: https://github.com/zadam/trilium/issues/233 */
    height: 100vh;
    overscroll-behavior: none;
}

body {
    /* Fix for CKEditor block gutter icon "stretching" body and causing scrollbar to appear after pressing enter
        on the last line of the editor. */
    position: fixed;
    width: 100vw;
    height: 100vh;
    background-color: var(--main-background-color);
    color: var(--main-text-color);
    font-family: var(--main-font-family);
    font-size: var(--main-font-size);

    --native-titlebar-foreground: var(--main-text-color);
    --native-titlebar-darwin-x-offset: 10;
    --native-titlebar-darwin-y-offset: 12;
    --launcher-pane-height: 53px;
    --tab-bar-height: 40px;
}

body.mobile .desktop-only {
    display: none !important;
}

body.mobile.context-menu-shown * {
    user-select: none !important;
    -webkit-user-select: none !important;
}

body.mobile #root-widget {
    padding-top: env(safe-area-inset-top);
}

#mobile-bottom-bar {
    padding-bottom: var(--mobile-bottom-offset);
}

body.desktop #root-widget.horizontal-layout {
    padding-top: env(safe-area-inset-top);
    background-color: var(--launcher-pane-background-color);
}

body.desktop #root-widget.vertical-layout #launcher-pane,
body.desktop #root-widget.vertical-layout #left-pane,
body.desktop #root-widget.vertical-layout #rest-pane {
    padding-top: env(safe-area-inset-top);
}

a {
    text-decoration: none;
}

a,
a:visited,
a:hover {
    color: var(--link-color);
}

.note-list-widget a {
    text-decoration: none;
}

.note-list-widget a:hover {
    text-decoration: underline;
}

input,
select,
textarea,
.form-control,
.form-select {
    color: var(--input-text-color);
    background: var(--input-background-color);
}

.form-control:focus {
    color: var(--input-text-color);
    background: var(--input-background-color);
}

.form-select {
    background: var(--input-background-color)
        url("data:image/svg+xml,<svg xmlns='http://www.w3.org/2000/svg' viewBox='0 0 16 16'%3e%3cpath fill='%23ffffff' stroke='%23343a40' stroke-linecap='round' stroke-linejoin='round' stroke-width='2' d='m2 5 6 6 6-6'/></svg>")
        right 0.75rem center/15px 20px no-repeat;
}

.form-text {
    color: var(--muted-text-color);
}

/* Restore default apperance */
input[type="number"],
input[type="checkbox"] {
    appearance: auto !important;
}

/* Add a gap between consecutive radios / check boxes */
label.tn-radio + label.tn-radio,
label.tn-checkbox + label.tn-checkbox {
    margin-left: 12px;
}

#left-pane input,
#left-pane select,
#left-pane textarea {
    color: var(--left-pane-text-color);
    background: var(--left-pane-background-color);
}

input::placeholder,
.form-control::placeholder,
#left-pane input::placeholder {
    color: var(--muted-text-color);
}

.table thead th,
.table td,
.table th {
    /* Fix center vertical alignment of table cells */
    vertical-align: middle;
    color: var(--main-text-color);
    background: transparent;
}

.ck .todo-list__checkmark {
    top: 10px !important;
}

.modal-backdrop {
    background-color: var(--modal-backdrop-color) !important;
}

.component {
    contain: size;
}

code,
kbd,
pre,
samp {
    font-family: var(--monospace-font-family) !important;
}

.input-group-text {
    background-color: var(--accented-background-color) !important;
    color: var(--muted-text-color) !important;
}

button.close {
    color: var(--main-text-color);
}

button.close:hover {
    color: var(--hover-item-text-color);
}

.modal-content {
    background-color: var(--modal-background-color) !important;
}

.nav-link.active {
    background-color: inherit !important;
    color: var(--main-text-color) !important;
}

.note-title[readonly] {
    background: inherit;
}

.tdialog {
    display: none;
}

.ui-autocomplete {
    max-height: 300px;
    overflow-y: auto;
    /* prevent horizontal scrollbar */
    overflow-x: hidden;
}

.icon-action {
    border: 1px solid transparent;
    padding: 5px;
    width: 37px;
    height: 35px;
    cursor: pointer;
    font-size: 1.5em;
    color: var(--button-text-color);
    background: var(--button-background-color);
    border-radius: var(--button-border-radius);
}

.icon-action-always-border {
    border-color: var(--button-border-color);
}

.icon-action:hover:not(.disabled) {
    text-decoration: none;
    border-color: var(--button-border-color);
}

.icon-action.disabled {
    color: var(--muted-text-color) !important;
    cursor: not-allowed;
    pointer-events: none;
}

.ui-widget-content a:not(.ui-tabs-anchor) {
    color: #337ab7 !important;
}

div.ui-tooltip {
    max-width: 600px;
    max-height: 600px;
    overflow: auto;
}

/*
* .search-inactive is added to search window <webview> when the window
* is inactive.
*/
.search-inactive {
    visibility: hidden;
}

/*
* .search-inactive is added to search window <webview> when the window
* is active.
*/
.search-active {
    visibility: visible;
}

.electronSearchText-box {
    display: none;
}
.electronSearchText-visible {
    display: block;
}

/* Allow to use <kbd> elements inside the title to define shortcut hints. */
.ui-menu kbd,
button kbd {
    color: var(--muted-text-color);
    border: none;
    background-color: transparent;
    box-shadow: none;
}

.ui-menu kbd {
    margin-left: 30px;
    float: right;
}

.suppressed {
    display: none;
}

.dropdown-divider {
    border-color: var(--dropdown-border-color);
}

@keyframes dropdown-menu-opening {
    from {
        opacity: 0;
    }
    to {
        opacity: 1;
    }
}

.dropdown-menu {
    color: var(--menu-text-color) !important;
    font-size: inherit;
    background-color: var(--menu-background-color) !important;
    user-select: none;
    -webkit-user-select: none;
}

body.desktop .dropdown-menu {
    border: 1px solid var(--dropdown-border-color);
    box-shadow: 0px 10px 20px rgba(0, 0, 0, var(--dropdown-shadow-opacity));
    animation: dropdown-menu-opening 100ms ease-in;
}

@supports (animation-fill-mode: forwards) {
    /* Delay the opening of submenus */
    body.desktop .dropdown-submenu .dropdown-menu {
        opacity: 0;
        animation-fill-mode: forwards;
        animation-delay: var(--submenu-opening-delay);
    }
}

.dropdown-menu.static {
    box-shadow: unset;
}

.dropend .dropdown-toggle::after {
    margin-left: 0.5em;
    color: var(--muted-text-color);
}

.dropdown-menu .disabled {
    color: #888 !important;
    pointer-events: none;
}

.dropdown-menu .disabled .disabled-tooltip {
    pointer-events: all;
    margin-left: 8px;
    font-size: 0.5em;
    color: var(--disabled-tooltip-icon-color);
    cursor: help;
    opacity: 0.75;
}

.dropdown-menu .disabled .disabled-tooltip:hover {
    opacity: 1;
}

.dropdown-menu a:hover:not(.disabled),
.dropdown-item:hover:not(.disabled, .dropdown-item-container) {
    color: var(--hover-item-text-color) !important;
    background-color: var(--hover-item-background-color) !important;
    border-color: var(--hover-item-border-color) !important;
    cursor: pointer;
}

.dropdown-item-container,
.dropdown-item-container:hover,
.dropdown-item-container:active {
    background: transparent;
    cursor: default;
}

.dropdown-menu a:not(.selected) .check {
    visibility: hidden;
}

body.desktop .dropdown-menu:not(#context-menu-container) .dropdown-item,
body.desktop #context-menu-container .dropdown-item > span {
    display: flex;
    align-items: center;
}

.dropdown-menu kbd {
    flex-grow: 1;
    text-align: right;
    color: var(--muted-text-color);
    border: none;
    background-color: transparent;
    box-shadow: none;
    padding-bottom: 0;
}

.dropdown-item,
.dropdown-header {
    color: var(--menu-text-color) !important;
    border: 1px solid transparent !important;
}

.dropdown-item.disabled,
.dropdown-item.disabled kbd {
    color: #aaa !important;
}

.dropdown-item.active,
.dropdown-item:focus {
    color: var(--active-item-text-color) !important;
    background-color: var(--active-item-background-color) !important;
    border-color: var(--active-item-border-color) !important;
    outline: none;
}

.dropdown-item .destructive-action-icon {
    color: var(--dropdown-item-icon-destructive-color);
}

.dropdown-item > span:not([class]) {
    width: 100%;
}

.CodeMirror {
    height: 100%;
    background: inherit;
}

body .CodeMirror {
    font-size: var(--monospace-font-size);
}

.CodeMirror-gutters {
    background-color: inherit !important;
    border-right: none;
}

.cm-matchhighlight {
    background-color: #eeeeee;
}

.CodeMirror pre.CodeMirror-placeholder {
    color: #999 !important;
}

#sql-console-query {
    height: 150px;
    width: 100%;
    border: 1px solid #ccc;
    margin-bottom: 10px;
}

#sql-console-query .CodeMirror {
    height: 150px;
}

#sql-console-query .CodeMirror-scroll {
    min-height: inherit !important;
}

.btn {
    border-radius: var(--button-border-radius);
    border-color: var(--button-border-color);
}

.btn:hover {
    border-color: var(--hover-item-border-color);
}

button.btn,
button.btn-sm {
    font-size: inherit;
}

.btn-micro {
    padding: 0 10px 0 10px;
}

.btn.btn-primary {
    border-color: var(--primary-button-border-color);
    background-color: var(--primary-button-background-color);
    color: var(--primary-button-text-color);
}

.btn:not(:disabled):not(.disabled):active,
.btn:not(:disabled):not(.disabled).active {
    border-color: var(--primary-button-text-color);
    background-color: var(--active-item-background-color);
    color: var(--active-item-text-color);
}

.btn.btn-primary kbd {
    color: var(--primary-button-text-color);
}

.btn:not(.btn-primary) {
    background-color: var(--button-background-color);
    color: var(--button-text-color);
}

#left-pane .btn:not(.btn-primary) {
    background-color: var(--button-background-color);
    color: var(--left-pane-text-color);
}

.btn.active:not(.btn-primary) {
    background-color: var(--button-disabled-background-color) !important;
    opacity: 0.4;
}

.ck.ck-block-toolbar-button {
    transform: translateX(7px);
    color: var(--muted-text-color);
    background-color: var(--main-background-color);
    /* Making this narrower because https://github.com/zadam/trilium/issues/502 (problem only in smaller font sizes) */
    min-width: 0;
    padding: 0;
}

pre:not(.CodeMirror-line):not(.hljs) {
    color: var(--main-text-color) !important;
    white-space: pre-wrap;
    font-size: 100%;
}

.pointer {
    cursor: pointer;
}

.show-recent-notes-button,
.input-clearer-button,
.go-to-selected-note-button {
    padding-top: 8px;
}

.show-recent-notes-button,
.full-text-search-button {
    cursor: pointer;
    font-size: 1.3em;
    padding-left: 5px;
    padding-right: 5px;
}

.input-clearer-button {
    cursor: pointer;
    font-size: 1.3em;
    background: inherit !important;
    padding-left: 5px;
    padding-right: 5px;
}

.open-external-link-button {
    cursor: pointer;
    font-size: 1.3em;
    padding-left: 5px;
    padding-right: 5px;
    padding-top: 8px;
}

.go-to-selected-note-button {
    cursor: pointer;
    font-size: 1.3em;
    padding-left: 4px;
    padding-right: 3px;
}

.go-to-selected-note-button.disabled,
.go-to-selected-note-button.disabled:hover {
    cursor: inherit;
    color: var(--button-disabled-text-color) !important;
    background-color: var(--button-disabled-background-color) !important;
    text-decoration: none;
}

.note-autocomplete-input {
    /* this is for seamless integration of "input clearer" button */
    border-right: 0;
}

table.promoted-attributes-in-tooltip {
    margin: auto;
}

table.promoted-attributes-in-tooltip td,
table.promoted-attributes-in-tooltip th {
    padding: 10px;
}

.tooltip {
    font-size: var(--main-font-size) !important;
    z-index: calc(var(--ck-z-panel) - 1) !important;
}

.tooltip-trigger {
    position: absolute;
    top: 0;
    left: 0;
    width: 100%;
    height: 100%;
    background: transparent;
    pointer-events: none;
}

.bs-tooltip-bottom .tooltip-arrow::before {
    border-bottom-color: var(--main-border-color) !important;
}
.bs-tooltip-top .tooltip-arrow::before {
    border-top-color: var(--main-border-color) !important;
}
.bs-tooltip-left .tooltip-arrow::before {
    border-left-color: var(--main-border-color) !important;
}
.bs-tooltip-right .tooltip-arrow::before {
    border-right-color: var(--main-border-color) !important;
}

.bs-tooltip-bottom .tooltip-arrow::after {
    border-bottom-color: var(--tooltip-background-color) !important;
}
.bs-tooltip-top .tooltip-arrow::after {
    border-top-color: var(--tooltip-background-color) !important;
}
.bs-tooltip-left .tooltip-arrow::after {
    border-left-color: var(--tooltip-background-color) !important;
}
.bs-tooltip-right .tooltip-arrow::after {
    border-right-color: var(--tooltip-background-color) !important;
}

.bs-tooltip-auto[data-popper-placement^="left"] .tooltip-arrow::before,
.bs-tooltip-left .tooltip-arrow::before {
    left: -1px;
    border-width: 0.4rem 0 0.4rem 0.4rem;
    border-left-color: var(--main-border-color) !important;
}

.bs-tooltip-auto[data-popper-placement^="bottom"] .tooltip-arrow::before,
.bs-tooltip-bottom .tooltip-arrow::before {
    bottom: -1px;
    border-width: 0 0.4rem 0.4rem;
    border-bottom-color: var(--main-border-color) !important;
}

.bs-tooltip-auto[data-popper-placement^="right"] .tooltip-arrow::before,
.bs-tooltip-right .tooltip-arrow::before {
    right: -1px;
    border-width: 0.4rem 0.4rem 0.4rem 0;
    border-right-color: var(--main-border-color) !important;
}

.bs-tooltip-auto[data-popper-placement^="top"] .tooltip-arrow::before,
.bs-tooltip-top .tooltip-arrow::before {
    top: -1px;
    border-width: 0.4rem 0.4rem 0;
    border-top-color: var(--main-border-color) !important;
}

.bs-tooltip-auto[data-popper-placement^="left"] .tooltip-arrow::after,
.bs-tooltip-left .tooltip-arrow::after {
    left: -1px;
    border-width: 0.4rem 0 0.4rem 0.4rem;
    border-left-color: var(--tooltip-background-color) !important;
}

.bs-tooltip-auto[data-popper-placement^="bottom"] .tooltip-arrow::after,
.bs-tooltip-bottom .tooltip-arrow::after {
    bottom: -1px;
    border-width: 0 0.4rem 0.4rem;
    border-bottom-color: var(--tooltip-background-color) !important;
}

.bs-tooltip-auto[data-popper-placement^="right"] .tooltip-arrow::after,
.bs-tooltip-right .tooltip-arrow::after {
    right: -1px;
    border-width: 0.4rem 0.4rem 0.4rem 0;
    border-right-color: var(--tooltip-background-color) !important;
}

.bs-tooltip-auto[data-popper-placement^="top"] .tooltip-arrow::after,
.bs-tooltip-top .tooltip-arrow::after {
    top: -1px;
    border-width: 0.4rem 0.4rem 0;
    border-top-color: var(--tooltip-background-color) !important;
}

.note-tooltip.tooltip .tooltip-arrow {
    display: none;
}

.tooltip-inner {
    padding: 15px;
    background-color: var(--tooltip-background-color) !important;
    border: 1px solid var(--main-border-color);
    border-radius: 5px;
    text-align: left;
    color: var(--main-text-color) !important;
    max-width: 500px;
    box-shadow: 10px 10px 93px -25px #aaaaaa;
}

.tooltip-inner p:last-of-type {
    margin-bottom: 0;
}

.rendered-note-attributes {
    color: var(--muted-text-color);
    margin-bottom: 7px;
}

.note-tooltip-title {
    text-overflow: ellipsis;
    white-space: nowrap;
    overflow: hidden;
}

.note-tooltip-content {
    /* height needs to stay small because tooltip has problem when it can't fit to either top or bottom of the cursor */
    max-height: 300px;
    overflow: auto;
}

.note-tooltip-content .note-title-with-path .note-path {
    font-size: small;
}

.note-tooltip-attributes {
    display: -webkit-box;
    -webkit-box-orient: vertical;
    -webkit-line-clamp: 2;
    text-overflow: ellipsis;
    overflow: hidden;
}

.tooltip-inner img {
    max-width: 250px;
    max-height: 250px;
}

.tooltip-inner figure.image-style-side {
    float: right;
}

.tooltip.show {
    opacity: 1;
}

.algolia-autocomplete {
    width: calc(100% - 30px);
    z-index: 2000 !important;
}

.algolia-autocomplete-container .aa-dropdown-menu {
    position: inherit !important;
    overflow: auto;
}

.algolia-autocomplete .aa-input,
.algolia-autocomplete .aa-hint {
    width: 100%;
}

.algolia-autocomplete .aa-dropdown-menu {
    width: 100%;
    background-color: var(--main-background-color);
    border: 1px solid var(--main-border-color);
    border-top: none;
    z-index: 2000 !important;
    max-height: 500px;
    overflow: auto;
    padding: 0;
    margin: 0;
}

.aa-dropdown-menu .aa-suggestion {
    cursor: pointer;
    padding: 5px;
    margin: 0;
}

.aa-dropdown-menu .aa-suggestion p {
    padding: 0;
    margin: 0;
}

.aa-dropdown-menu .aa-suggestion.aa-cursor {
    color: var(--active-item-text-color);
    background-color: var(--active-item-background-color);
}

.help-button {
    float: right;
    background: none;
    font-weight: 900;
    color: orange;
    border: 0;
    cursor: pointer;
}

.multiplicity {
    font-size: 1.3em;
}

/* this is because bootstrap (?) sets code color to red for some reason */
code {
    color: inherit !important;
}

.animated {
    animation-duration: 1s;
    animation-fill-mode: both;
}

@keyframes fadeInDown {
    from {
        opacity: 0;
        transform: translate3d(0, -100%, 0);
    }

    to {
        opacity: 1;
        transform: translate3d(0, 0, 0);
    }
}

.fadeInDown {
    animation-name: fadeInDown;
}

@keyframes fadeOutUp {
    from {
        opacity: 1;
    }

    to {
        opacity: 0;
        -webkit-transform: translate3d(0, -100%, 0);
        transform: translate3d(0, -100%, 0);
    }
}

.fadeOutUp {
    animation-name: fadeOutUp;
}

div[data-notify="container"] {
    text-align: center;
}

.saved-indicator {
    font-size: 150%;
}

.ck-editor__is-empty.ck-content.ck-editor__editable::before {
    content: "You can start writing note here ...";
    position: absolute;
    display: block;

    margin: var(--ck-spacing-large) 0;

    color: var(--muted-text-color);
}

.ck-editor__editable .ck-mermaid__editing-view {
    font-family: var(--monospace-font-family);
}

.ck-content .table table th {
    background-color: var(--accented-background-color);
}

.ck-content .image > figcaption {
    color: var(--main-text-color) !important;
    background-color: var(--accented-background-color) !important;
}

.ck-content li p {
    margin: 0 !important;
}

.ck-content a:hover {
    text-decoration: underline;
}

.ck-content .footnote-section {
    border: 1px solid #c4c4c4;
    border-radius: 2px;
    counter-reset: footnote-counter;
    margin: 1em 0;
    padding: 10px;
}

.ck-content .footnote-item {
    counter-increment: footnote-counter;
    display: flex;
    list-style: none;
    margin-left: 0.5em;
}

.ck-content .footnote-item > * {
    vertical-align: text-top;
}

.ck-content .footnote-back-link {
    margin-right: 0.1em;
    position: relative;
    top: -0.2em;
}

.ck-content .footnotes .footnote-back-link > sup {
    margin-right: 0;
}

.ck-content .footnote-item:before {
    content: counter(footnote-counter) ". ";
    display: inline-block;
    min-width: fit-content;
    position: relative;
    right: 0.2em;
    text-align: right;
}

.ck-content .footnote-content {
    border-radius: 2px;
    display: inline-block;
    flex-grow: 1;
    padding: 0 0.3em;
    width: 95%;
}

.ck-content .ck-content-widget.footnote-section .ck-content-widget__type-around__button_after {
    display: none;
}

#options-dialog input[type="number"] {
    text-align: right;
}

.help-cards ul {
    padding-left: 20px;
}

.help-cards kbd {
    color: var(--main-text-color);
    background-color: var(--accented-background-color);
    border: 1px solid var(--main-border-color);
    padding: 2px;
}

a.external:not(.no-arrow):after, a[href^="http://"]:not(.no-arrow):after, a[href^="https://"]:not(.no-arrow):after
{
    font-size: smaller;
    content: "\2197";
    vertical-align: top;
}

.card {
    color: inherit !important;
    background-color: inherit !important;
    border-color: var(--main-border-color) !important;
}

.bx-empty {
    width: 1em;
    display: inline-block;
}

.note-detail-empty {
    margin: 50px;
}

.modal-header {
    padding: 0.5rem 1rem 0.5rem 1rem !important; /* make modal header padding slightly smaller */
}

.modal-header .help-button {
    padding: 6px;
    margin: 0 12px;
}

#toast-container {
    position: absolute;
    width: 100%;
    top: 20px;
    pointer-events: none;
}

.toast {
    --bs-toast-bg: var(--accented-background-color);
    --bs-toast-color: var(--main-text-color);
    z-index: 9999999999 !important;
    pointer-events: all;
}

.toast-header {
    background-color: var(--more-accented-background-color) !important;
    color: var(--main-text-color) !important;
}

.toast-body {
    white-space: preserve-breaks;
}

.ck-mentions .ck-button {
    font-size: var(--detail-font-size) !important;
    padding: 5px;
}

.ck-mentions .ck-button b {
    font-size: var(--detail-font-size) !important;
}

.ck-mentions .ck-button.ck-on {
    background-color: var(--active-item-background-color) !important;
    color: var(--active-item-text-color) !important;
}

.ck-mentions .ck-button b {
    font-weight: bold !important;
    color: inherit !important;
    vertical-align: baseline !important;
}

.side-checkbox {
    display: flex;
    align-items: end;
    padding-top: 0.375rem;
    padding-bottom: 0.375rem;
    line-height: 1.5;
}

.ck-content .todo-list .todo-list__label > input:before {
    border: 1px solid var(--muted-text-color) !important;
}

.ck-link-actions .ck-tooltip {
    /* force hide the tooltip since it shows misleading "open link in new tab */
    display: none !important;
}

.include-note {
    margin-bottom: 10px;
    padding: 10px;
    border-radius: 10px;
    background-color: var(--accented-background-color);
    display: flex; /* see https://github.com/zadam/trilium/issues/1590 */
}

.include-note.ck-placeholder::before {
    /* remove placeholder in otherwise empty note */
    content: "" !important;
}

/* Using data- attribute to support both CKEditor and readonly view */
.include-note[data-box-size="small"] .include-note-content {
    max-height: 10em;
    overflow: auto;
}

.include-note[data-box-size="small"] .include-note-content.type-pdf {
    height: 10em; /* PDF is rendered in iframe and must be sized absolutely */
}

.include-note[data-box-size="medium"] .include-note-content {
    max-height: 20em;
    overflow: auto;
}

.include-note[data-box-size="medium"] .include-note-content.type-pdf .rendered-content {
    height: 20em; /* PDF is rendered in iframe and must be sized absolutely */
}

.include-note[data-box-size="full"] .include-note-content.type-pdf .rendered-content {
    height: 50em; /* PDF is rendered in iframe and it's not possible to put full height so at least a large height */
}

.include-note-wrapper {
    width: 100%;
}

.alert {
    padding: 8px 14px;
    width: auto;
}

.alert-warning,
.alert-info {
    color: var(--main-text-color) !important;
    background-color: transparent !important;
    border-color: var(--main-border-color) !important;
}

.gutter {
    background: linear-gradient(to bottom, transparent, var(--accented-background-color), transparent);
}

.gutter:hover {
    background: linear-gradient(to bottom, transparent, var(--main-border-color), transparent);
}

.gutter.gutter-horizontal {
    cursor: col-resize;
}

.gutter.gutter-vertical {
    cursor: row-resize;
}

#context-menu-cover.show {
    position: fixed;
    top: 0;
    left: 0;
    right: 0;
    bottom: 0;
    z-index: 1000;
    background: rgba(0, 0, 0, 0.1);
}

#context-menu-container {
    max-height: 100vh;
    /* !!! Cannot set overflow: auto, submenus will break !!! */
}

body.mobile #context-menu-container.mobile-bottom-menu {
    position: fixed !important;
    left: 0 !important;
    right: 0 !important;
    bottom: 0 !important;
    top: unset !important;
    max-height: 70vh;
    overflow: auto !important;
    user-select: none;
    -webkit-user-select: none;
    padding-bottom: env(safe-area-inset-bottom) !important;
}

body.mobile .dropdown-menu {
    position: fixed !important;
    z-index: 3000 !important;
}

body.mobile .dropdown-submenu > .dropdown-menu {
    position: static !important;
    border: 0 !important;
    padding: 0 !important;
    overflow: hidden !important;
    top: unset !important;
    margin-top: 0 !important;
    width: 100%;
}

#context-menu-container,
#context-menu-container .dropdown-menu {
    padding: 3px 0 0;
    z-index: 2000;
}

#context-menu-container .dropdown-item {
    padding: 0 7px 0 10px;
    cursor: pointer;
    user-select: none;
    -webkit-user-select: none;
}

body.desktop li.dropdown-submenu:hover > ul.dropdown-menu {
    display: block;
}

.dropdown-submenu {
    position: relative;
}

.dropdown-submenu > .dropdown-menu {
    top: 0;
    left: calc(100% - 2px); /* -2px, otherwise there's a small gap between menu and submenu where the hover can disappear */
    margin-top: -10px;
    min-width: 15rem;
    /* to make submenu scrollable https://github.com/zadam/trilium/issues/3136 */
    max-height: 600px;
    overflow: auto;
}

body:not(.mobile) #launcher-pane.horizontal .dropdown-submenu > .dropdown-menu {
    left: calc(-100% + 10px);
}

#launcher-pane.horizontal .right-dropdown-widget {
    width: 53px;
}

#launcher-pane.vertical .right-dropdown-widget {
    height: 53px;
}

/* rotate caret on hover */
.dropdown-menu > li > a:hover:after {
    text-decoration: underline;
    transform: rotate(-90deg);
}

::-webkit-scrollbar {
    width: 12px;
}

::-webkit-scrollbar-thumb {
    border-radius: 5px;
    border: 1px solid var(--scrollbar-border-color);
    background-color: var(--scrollbar-background-color);
}

::-webkit-scrollbar-corner {
    background-color: inherit;
}

[data-bs-toggle="tooltip"]:not(.button-widget) span {
    padding-bottom: 0;
    border-bottom: 1px dotted;
}

.hidden-int,
.hidden-ext {
    display: none !important;
}

.ck.ck-mentions > .ck-list__item {
    max-width: 700px;
}

.ck.ck-mentions > .ck-list__item .ck-button {
    /* wrap text for very long note path title */
    white-space: normal !important;
}

.area-expander {
    display: flex;
    flex-direction: row;
    color: var(--muted-text-color);
    font-size: 90%;
}

.area-expander hr {
    height: 1px;
    border-color: var(--main-border-color);
    position: relative;
    top: 4px;
    margin-top: 5px;
}

.area-expander-text {
    padding-left: 20px;
    padding-right: 20px;
    white-space: nowrap;
}

.area-expander:hover {
    cursor: pointer;
}

.area-expander:hover hr {
    border-color: var(--main-text-color);
}

.area-expander:hover .area-expander-text {
    color: var(--main-text-color);
}

.help-dropdown {
    display: inline-block;
}

.help-dropdown .dropdown-menu {
    border-radius: 10px;
    border-width: 2px;
    box-shadow: 10px 10px 93px -25px black;
    padding: 10px 15px 10px 15px !important;
    width: 600px;
    white-space: normal;
}

.help-dropdown .dropdown-menu pre {
    background-color: var(--accented-background-color);
    padding: 10px;
    margin: 10px;
}

.help-dropdown code {
    font-variant-ligatures: none;
}

#launcher-pane .launcher-button {
    font-size: 150%;
    display: inline-block;
    padding: 13px 13px;
    cursor: pointer;
    border: none;
    color: var(--launcher-pane-text-color);
    background-color: var(--launcher-pane-background-color);
}

#launcher-pane.vertical .launcher-button {
    width: 100%;
    height: 53px;
}

#launcher-pane.horizontal .launcher-button {
    width: 53px;
    height: 100%;
}

#launcher-pane.horizontal .quick-search {
    width: 350px;
}

#launcher-pane .icon-action:hover {
    background-color: var(--hover-item-background-color);
}

#left-pane {
    color: var(--left-pane-text-color);
    background-color: var(--left-pane-background-color);
}

/* Mobile, phone mode */

#detail-container {
    max-height: 100%;
    position: relative;
}

@media (max-width: 991px) {
    body.mobile #launcher-pane .dropdown.global-menu > .dropdown-menu.show,
    body.mobile #launcher-container .dropdown > .dropdown-menu.show {
        position: fixed !important;
        bottom: calc(var(--mobile-bottom-offset) + var(--launcher-pane-size)) !important;
        top: unset !important;
        left: 0 !important;
        right: 0 !important;
        transform: unset !important;
    }

    #mobile-sidebar-container {
        position: fixed;
        top: 0;
        left: 0;
        right: 0;
        bottom: 0;
        z-index: 1000;
        transition: background-color 250ms ease-in-out;
        visibility: hidden;
        background: rgba(0, 0, 0, 0.4);
    }

    #mobile-sidebar-container.show {
        visibility: visible;
    }

    #mobile-sidebar-wrapper {
        position: absolute;
        top: 0;
        left: 0;
        bottom: 0;
        width: 85vw;
        padding-top: env(safe-area-inset-top);
        transition: transform 250ms ease-in-out;
        background: var(--main-background-color);
        z-index: 2000;
    }

    #detail-container {
        width: 100%;
    }

    #mobile-sidebar-container.show #mobile-sidebar-wrapper {
        transform: translateX(0);
    }

    body.mobile #launcher-container {
        justify-content: center;
    }

    body.mobile #launcher-container button {
        margin: 0 16px;
    }

    body.mobile .modal.show {
        background-color: rgba(0, 0, 0, 0.7);
    }

    body.mobile .modal-dialog {
        position: fixed;
        bottom: 0;
        left: 0;
        right: 0;
        margin: 0 !important;
        max-height: 85vh;
    }

    body.mobile .modal-content {
        height: 100% !important;
    }

    body.mobile .help-dialog kbd {
        display: inline !important;
    }

    body.mobile .options-section table {
        word-break: break-all;
    }

    body.mobile .jump-to-note-dialog .modal-content {
        overflow-y: auto;
    }

    body.mobile .jump-to-note-dialog .modal-dialog .aa-dropdown-menu {
        max-height: unset;
        overflow: auto;
    }
}

/* Mobile, tablet mode */
@media (min-width: 992px) {
    body.mobile #root-widget {
        flex-direction: column-reverse !important;
        background-color: var(--launcher-pane-background-color);
    }

    #mobile-sidebar-wrapper {
        transform: none !important;
        background-color: var(--left-pane-background-color) !important;
    }

    #mobile-rest-container {
        background-color: var(--root-background);
    }

    #detail-container {
        background: var(--main-background-color);
    }
}

@media (max-width: 991px) {
    body.mobile.force-fixed-tree #mobile-sidebar-wrapper {
        padding-top: 0;
        position: static;
        height: 40vh;
        width: 100vw;
        transform: none !important;
        background-color: var(--left-pane-background-color) !important;
        border-bottom: 0.5px solid var(--main-border-color);
    }

    body.mobile.force-fixed-tree #mobile-sidebar-container {
        display: none !important;
    }

    body.mobile.force-fixed-tree #mobile-sidebar-wrapper .quick-search {
        display: none;
    }

    body.mobile.force-fixed-tree .component > button.bx-sidebar {
        visibility: hidden;
        padding: 0;
        width: 6px;
    }

    body.mobile.force-fixed-tree #mobile-rest-container {
        flex-direction: column !important;
    }

    body.mobile.force-fixed-tree #detail-container {
        flex-grow: 1;
    }
}

#launcher-pane {
    color: var(--launcher-pane-text-color);
    background-color: var(--launcher-pane-background-color);
}

#right-pane {
    overflow: auto;
}

#right-pane .card {
    border: 0;
    display: flex;
    flex-shrink: 0;
    flex-direction: column;
    margin-left: 10px;
    margin-right: 5px;
}

#right-pane .card-header {
    background: inherit;
    padding: 6px 0 3px 0;
    width: 99%; /* to give minimal right margin */
    background-color: var(--button-background-color);
    border-color: var(--button-border-color);
    border-width: 0 0 1px 0;
    border-radius: 4px;
    border-style: solid;
    display: flex;
    justify-content: space-between;
    align-items: baseline;
    font-weight: bold;
    text-transform: uppercase;
    color: var(--muted-text-color) !important;
}

#right-pane .card-header-buttons {
    display: flex;
    transform: scale(0.9);
    position: relative;
    top: 2px;
}

#right-pane .body-wrapper {
    overflow: auto;
}

#right-pane .card-body {
    width: 100%;
    padding: 8px;
    border: 0;
    height: 100%;
    overflow: auto;
}

#right-pane .card-body ul {
    padding-left: 25px;
    margin-bottom: 5px;
}

.text-with-ellipsis {
    overflow-x: hidden;
    white-space: nowrap;
    text-overflow: ellipsis;
}

.note-split {
    flex-basis: 0; /* so that each split has same width */
    margin-left: auto;
    margin-right: auto;
}

.note-split.full-content-width {
    max-width: 999999px;
}

button.close:hover {
    text-shadow: none;
    color: currentColor;
}

.hidden-no-content {
    display: none;
}

.reference-link .bx {
    position: relative;
    top: 1px;
    margin-right: 3px;
}

.options-section:first-of-type h4 {
    margin-top: 0;
}

.options-section h4 {
    margin-top: 25px;
    margin-bottom: 15px;
}

.options-section h5 {
    margin-top: 10px;
    margin-bottom: 10px;
}

.options-number-input {
    /* overriding settings from .form-control */
    width: 10em !important;
    flex-grow: 0 !important;
}

.options-mime-types {
    column-width: 250px;
}

textarea {
    cursor: auto;
}

.ck-powered-by-balloon {
    display: none !important;
}

.attachment-actions-toolbar {
    display: flex;
    align-items: center;
}

.attachment-help-button {
    display: inline-block;
    margin-left: 10px;
    vertical-align: middle;
    font-size: 1em;
}

.jump-to-note-dialog .modal-header {
    align-items: center;
}

.jump-to-note-dialog .modal-body {
    padding: 0;
}

.jump-to-note-results .aa-dropdown-menu {
    max-height: 40vh;
}

.jump-to-note-results .aa-suggestions {
    padding: 1rem;
}

.empty-table-placeholder {
    text-align: center;
    color: var(--muted-text-color);
}

body.electron.platform-darwin:not(.native-titlebar) .tab-row-container {
    padding-left: 1em;
}

#tab-row-left-spacer {
    width: env(titlebar-area-x);
    -webkit-app-region: drag;
}

.tab-row-widget {
    padding-right: calc(100vw - env(titlebar-area-width, 100vw));
}

.tab-row-container .toggle-button {
    background: transparent;
    appearance: none;
    border: 0;
    width: 24px;
    height: 24px;
    color: var(--launcher-pane-text-color);
    margin: 8px 10px;
    font-size: 18px;
}

.recent-changes-content li > span:first-child::after {
    content: " - ";
}

.recent-changes-content li {
    border: 1px solid transparent;
}

.recent-changes-content li:not(.deleted-note):hover {
    border-color: var(--hover-item-border-color);
    background: var(--hover-item-background-color);
    color: var(--hover-item-text-color);
}

.note-split.type-geoMap .floating-buttons-children {
    background: var(--main-background-color);
    box-shadow: 0px 10px 20px rgba(0, 0, 0, var(--dropdown-shadow-opacity));
    border-radius: 4px;
}

body.zen {
    --tab-bar-height: 0;
}

body.zen .gutter,
body.zen #launcher-container,
body.zen #launcher-pane,
body.zen #left-pane,
body.zen #right-pane,
body.zen .tab-row-container,
body.zen .tab-row-widget,
body.zen .ribbon-container,
body.zen .note-icon-widget,
body.zen .title-row .button-widget,
body.zen .floating-buttons-children > *:not(.bx-edit-alt) {
    display: none !important;
}

body.zen #launcher-pane {
    position: absolute !important;
    top: 0 !important;
    right: 0 !important;
    width: 64px !important;
    height: 64px !important;
    background: transparent !important;
    border: 0 !important;
}

body.zen .title-row {
    display: block !important;
    height: unset !important;
    -webkit-app-region: drag;
    padding-left: env(titlebar-area-x);
    padding-right: 2.5em;
}

body.zen .floating-buttons {
    top: -10px;
}

body.zen .floating-buttons-children {
    right: 0;
}

body.zen .floating-buttons-children .button-widget {
    width: var(--zen-button-size);
    height: var(--zen-button-size);
    padding: 0;
}

body.zen .note-title-widget,
body.zen .note-title-widget input {
    font-size: 1rem !important;
    background: transparent !important;
}

/* Content renderer */

footer.file-footer {
    display: flex;
    justify-content: center;
}

footer.file-footer button {
    margin: 5px;
}

<<<<<<< HEAD
/* AI Chat Widget Styles */
.chat-widget {
    display: flex;
    flex-direction: column;
    height: 100%;
    overflow: hidden;
}

.chat-header {
    display: flex;
    justify-content: space-between;
    align-items: center;
    padding: 10px 15px;
    border-bottom: 1px solid var(--main-border-color);
    background-color: var(--accented-background-color);
}

.chat-title {
    font-weight: bold;
    flex-grow: 1;
    overflow: hidden;
    text-overflow: ellipsis;
    white-space: nowrap;
}

.chat-actions {
    display: flex;
    gap: 5px;
}

.chat-messages {
    flex-grow: 1;
    overflow-y: auto;
    padding: 15px;
    display: flex;
    flex-direction: column;
    gap: 15px;
}

.chat-message {
    display: flex;
    gap: 10px;
    max-width: 85%;
}

.chat-message-user {
    align-self: flex-end;
    flex-direction: row-reverse;
}

.chat-message-assistant {
    align-self: flex-start;
}

.chat-message-avatar {
    flex-shrink: 0;
    width: 30px;
    height: 30px;
    border-radius: 50%;
    background-color: var(--accented-background-color);
    display: flex;
    align-items: center;
    justify-content: center;
}

.chat-message-user .chat-message-avatar {
    background-color: var(--primary-color);
    color: white;
}

.chat-message-assistant .chat-message-avatar {
    background-color: var(--muted-text-color);
    color: white;
}

.chat-message-content {
    flex-grow: 1;
    padding: 10px 15px;
    border-radius: 12px;
    background-color: var(--accented-background-color);
    overflow-wrap: break-word;
    word-break: break-word;
}

.chat-message-user .chat-message-content {
    background-color: var(--primary-color);
    color: white;
}

.chat-message-content pre {
    background-color: var(--main-background-color);
    border-radius: 5px;
    padding: 10px;
    overflow-x: auto;
    margin: 10px 0;
}

.chat-message-user .chat-message-content pre {
    background-color: rgba(255, 255, 255, 0.2);
}

.chat-message-content code {
    font-family: monospace;
    background-color: var(--main-background-color);
    padding: 2px 4px;
    border-radius: 3px;
}

.chat-message-user .chat-message-content code {
    background-color: rgba(255, 255, 255, 0.2);
}

.chat-controls {
    display: flex;
    flex-direction: column;
    padding: 15px;
    gap: 10px;
    border-top: 1px solid var(--main-border-color);
}

.chat-input-container {
    position: relative;
}

.chat-input {
    width: 100%;
    resize: none;
    padding-right: 40px;
}

.chat-buttons {
    display: flex;
    justify-content: space-between;
}

.chat-loading {
    animation: chat-loading 1s infinite;
    letter-spacing: 3px;
}

@keyframes chat-loading {
    0% { opacity: 0.3; }
    50% { opacity: 1; }
    100% { opacity: 0.3; }
}

/* Right Pane Tab Styles */
#right-pane-tab-container {
    display: flex;
    gap: 10px;
}

.right-pane-tab {
    padding: 5px 10px;
    cursor: pointer;
    border-radius: 5px;
    white-space: nowrap;
    overflow: hidden;
    text-overflow: ellipsis;
    transition: background-color 0.2s ease;
}

.right-pane-tab:hover {
    background-color: var(--hover-item-background-color);
}

.right-pane-tab.active {
    background-color: var(--primary-color);
    color: white;
}

.right-pane-tab .tab-title {
    display: flex;
    align-items: center;
    gap: 5px;
}

.right-pane-tab .tab-title .bx {
    font-size: 1.1em;
}

.ck-content .admonition {
=======
.admonition {
>>>>>>> bb1143e5
    --accent-color: var(--card-border-color);
    border: 1px solid var(--accent-color);
    box-shadow: var(--card-box-shadow);
    background: var(--card-background-color);
    border-radius: 0.5em;
    padding: 1em;
}
    margin: 1.25em 0;
    position: relative;
    padding-left: 2.5em;
    overflow: hidden;
}

.admonition p:last-child {
    margin-bottom: 0;
}

.admonition::before {  
    color: var(--accent-color);
    font-family: boxicons !important;
    position: absolute;
    top: 1em;
    left: 1em;
}

.admonition.note { --accent-color: #69c7ff; }
.admonition.tip { --accent-color: #40c025; }
.admonition.important { --accent-color: #9839f7; }
.admonition.caution { --accent-color: #ff2e2e; }
.admonition.warning { --accent-color: #e2aa03; }

.admonition.note::before { content: "\eb21"; }
.admonition.tip::before { content: "\ea0d"; }
.admonition.important::before { content: "\ea7c"; }
.admonition.caution::before { content: "\eac7"; }
.admonition.warning::before { content: "\eac5"; }

/*
 * In-content floating buttons
 */

.content-floating-buttons {
    position: absolute;
    z-index: 10; /* should be below dropdown (note actions) */
}

.content-floating-buttons.top-left {
    top: 10px;
    left: 10px;
}

.content-floating-buttons.bottom-left {
    bottom: 10px;
    left: 10px;
}

.content-floating-buttons.bottom-right {
    bottom: 10px;
    right: 10px;
}

.content-floating-buttons button.bx {
    font-size: 130%;
    padding: 1px 10px 1px 10px;
}

/* Customized icons */

<<<<<<< HEAD
.ck-content .admonition.note::before { content: "\eb21"; }
.ck-content .admonition.tip::before { content: "\ea0d"; }
.ck-content .admonition.important::before { content: "\ea7c"; }
.ck-content .admonition.caution::before { content: "\eac7"; }
.ck-content .admonition.warning::before { content: "\eac5"; }

.chat-options-container {
    display: flex;
    margin: 5px 0;
    align-items: center;
    padding: 0 10px;
}

.chat-option {
    display: flex;
    align-items: center;
    font-size: 0.9em;
    margin-right: 15px;
    cursor: pointer;
}

.chat-option input[type="checkbox"] {
    margin-right: 5px;
}

/* Style for thinking process in chat responses */
.thinking-process {
    background-color: rgba(0, 0, 0, 0.05);
    border-left: 3px solid var(--main-text-color);
    padding: 10px;
    margin: 10px 0;
    border-radius: 4px;
}

.thinking-step {
    margin-bottom: 8px;
    padding-left: 10px;
}

.thinking-step.observation {
    border-left: 2px solid #69c7ff;
}

.thinking-step.hypothesis {
    border-left: 2px solid #9839f7;
}

.thinking-step.evidence {
    border-left: 2px solid #40c025;
}

.thinking-step.conclusion {
    border-left: 2px solid #e2aa03;
    font-weight: bold;
=======
.bx-tn-toc::before {
    content: "\ec24";
    transform: rotate(180deg);
>>>>>>> bb1143e5
}<|MERGE_RESOLUTION|>--- conflicted
+++ resolved
@@ -1728,7 +1728,6 @@
     margin: 5px;
 }
 
-<<<<<<< HEAD
 /* AI Chat Widget Styles */
 .chat-widget {
     display: flex;
@@ -1910,10 +1909,7 @@
     font-size: 1.1em;
 }
 
-.ck-content .admonition {
-=======
 .admonition {
->>>>>>> bb1143e5
     --accent-color: var(--card-border-color);
     border: 1px solid var(--accent-color);
     box-shadow: var(--card-box-shadow);
@@ -1921,12 +1917,6 @@
     border-radius: 0.5em;
     padding: 1em;
 }
-    margin: 1.25em 0;
-    position: relative;
-    padding-left: 2.5em;
-    overflow: hidden;
-}
-
 .admonition p:last-child {
     margin-bottom: 0;
 }
@@ -1945,44 +1935,6 @@
 .admonition.caution { --accent-color: #ff2e2e; }
 .admonition.warning { --accent-color: #e2aa03; }
 
-.admonition.note::before { content: "\eb21"; }
-.admonition.tip::before { content: "\ea0d"; }
-.admonition.important::before { content: "\ea7c"; }
-.admonition.caution::before { content: "\eac7"; }
-.admonition.warning::before { content: "\eac5"; }
-
-/*
- * In-content floating buttons
- */
-
-.content-floating-buttons {
-    position: absolute;
-    z-index: 10; /* should be below dropdown (note actions) */
-}
-
-.content-floating-buttons.top-left {
-    top: 10px;
-    left: 10px;
-}
-
-.content-floating-buttons.bottom-left {
-    bottom: 10px;
-    left: 10px;
-}
-
-.content-floating-buttons.bottom-right {
-    bottom: 10px;
-    right: 10px;
-}
-
-.content-floating-buttons button.bx {
-    font-size: 130%;
-    padding: 1px 10px 1px 10px;
-}
-
-/* Customized icons */
-
-<<<<<<< HEAD
 .ck-content .admonition.note::before { content: "\eb21"; }
 .ck-content .admonition.tip::before { content: "\ea0d"; }
 .ck-content .admonition.important::before { content: "\ea7c"; }
@@ -2037,9 +1989,45 @@
 .thinking-step.conclusion {
     border-left: 2px solid #e2aa03;
     font-weight: bold;
-=======
+}
+.admonition.note::before { content: "\eb21"; }
+.admonition.tip::before { content: "\ea0d"; }
+.admonition.important::before { content: "\ea7c"; }
+.admonition.caution::before { content: "\eac7"; }
+.admonition.warning::before { content: "\eac5"; }
+
+/*
+ * In-content floating buttons
+ */
+
+.content-floating-buttons {
+    position: absolute;
+    z-index: 10; /* should be below dropdown (note actions) */
+}
+
+.content-floating-buttons.top-left {
+    top: 10px;
+    left: 10px;
+}
+
+.content-floating-buttons.bottom-left {
+    bottom: 10px;
+    left: 10px;
+}
+
+.content-floating-buttons.bottom-right {
+    bottom: 10px;
+    right: 10px;
+}
+
+.content-floating-buttons button.bx {
+    font-size: 130%;
+    padding: 1px 10px 1px 10px;
+}
+
+/* Customized icons */
+
 .bx-tn-toc::before {
     content: "\ec24";
     transform: rotate(180deg);
->>>>>>> bb1143e5
 }