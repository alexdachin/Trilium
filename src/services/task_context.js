"use strict";

const ws = require('./ws');

// taskId => TaskContext
const taskContexts = {};

class TaskContext {
    constructor(taskId, taskType = null, data = {}) {
        this.taskId = taskId;
        this.taskType = taskType;
        this.data = data;
        this.noteDeletionHandlerTriggered = false;

        // progressCount is meant to represent just some progress - to indicate the task is not stuck
<<<<<<< HEAD
        this.progressCount = -1; // we're incrementing immediatelly
        this.lastSentCountTs = 0; // 0 will guarantee the first message will be sent
=======
        this.progressCount = -1; // we're incrementing immediately
        this.lastSentCountTs = 0; // 0 will guarantee first message will be sent
>>>>>>> 6ec6d66f

        // just the fact this has been initialized is a progress which should be sent to clients
        // this is esp. important when importing big files/images which take a long time to upload/process
        // which means that first "real" increaseProgressCount() will be called quite late and user is without
        // feedback until then
        this.increaseProgressCount();
    }

    /** @returns {TaskContext} */
    static getInstance(taskId, taskType, data = null) {
        if (!taskContexts[taskId]) {
            taskContexts[taskId] = new TaskContext(taskId, taskType, data);
        }

        return taskContexts[taskId];
    }

    increaseProgressCount() {
        this.progressCount++;

        if (Date.now() - this.lastSentCountTs >= 300 && this.taskId !== 'no-progress-reporting') {
            this.lastSentCountTs = Date.now();

            ws.sendMessageToAllClients({
                type: 'taskProgressCount',
                taskId: this.taskId,
                taskType: this.taskType,
                data: this.data,
                progressCount: this.progressCount
            });
        }
    }

    reportError(message) {
        ws.sendMessageToAllClients({
            type: 'taskError',
            taskId: this.taskId,
            taskType: this.taskType,
            data: this.data,
            message: message
        });
    }

    taskSucceeded(result) {
        ws.sendMessageToAllClients({
            type: 'taskSucceeded',
            taskId: this.taskId,
            taskType: this.taskType,
            data: this.data,
            result: result
        });
    }
}

module.exports = TaskContext;<|MERGE_RESOLUTION|>--- conflicted
+++ resolved
@@ -13,13 +13,8 @@
         this.noteDeletionHandlerTriggered = false;
 
         // progressCount is meant to represent just some progress - to indicate the task is not stuck
-<<<<<<< HEAD
-        this.progressCount = -1; // we're incrementing immediatelly
+        this.progressCount = -1; // we're incrementing immediately
         this.lastSentCountTs = 0; // 0 will guarantee the first message will be sent
-=======
-        this.progressCount = -1; // we're incrementing immediately
-        this.lastSentCountTs = 0; // 0 will guarantee first message will be sent
->>>>>>> 6ec6d66f
 
         // just the fact this has been initialized is a progress which should be sent to clients
         // this is esp. important when importing big files/images which take a long time to upload/process
