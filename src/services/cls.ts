--- conflicted
+++ resolved
@@ -1,9 +1,5 @@
 import clsHooked from "cls-hooked";
-<<<<<<< HEAD
-import { EntityChange } from './entity_changes_interface';
-=======
 import { EntityChange } from './entity_changes_interface.js';
->>>>>>> 3ba8f934
 const namespace = clsHooked.createNamespace("trilium");
 
 type Callback = (...args: any[]) => any;
