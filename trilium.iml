<?xml version="1.0" encoding="UTF-8"?>
<module type="WEB_MODULE" version="4">
  <component name="NewModuleRootManager" inherit-compiler-output="true">
    <exclude-output />
    <content url="file://$MODULE_DIR$">
      <sourceFolder url="file://$MODULE_DIR$/src" isTestSource="false" />
      <sourceFolder url="file://$MODULE_DIR$/src/public" isTestSource="false" />
      <sourceFolder url="file://$MODULE_DIR$/spec" isTestSource="true" />
      <sourceFolder url="file://$MODULE_DIR$/spec-es6" isTestSource="true" />
      <excludeFolder url="file://$MODULE_DIR$/dist" />
      <excludeFolder url="file://$MODULE_DIR$/src/public/app-dist" />
      <excludeFolder url="file://$MODULE_DIR$/libraries" />
<<<<<<< HEAD
=======
      <excludeFolder url="file://$MODULE_DIR$/docs" />
      <excludeFolder url="file://$MODULE_DIR$/bin/better-sqlite3" />
>>>>>>> a53a65be
    </content>
    <orderEntry type="inheritedJdk" />
    <orderEntry type="sourceFolder" forTests="false" />
    <orderEntry type="library" name="@types/jquery" level="application" />
  </component>
</module><|MERGE_RESOLUTION|>--- conflicted
+++ resolved
@@ -10,11 +10,9 @@
       <excludeFolder url="file://$MODULE_DIR$/dist" />
       <excludeFolder url="file://$MODULE_DIR$/src/public/app-dist" />
       <excludeFolder url="file://$MODULE_DIR$/libraries" />
-<<<<<<< HEAD
-=======
+      <excludeFolder url="file://$MODULE_DIR$/libraries" />
       <excludeFolder url="file://$MODULE_DIR$/docs" />
       <excludeFolder url="file://$MODULE_DIR$/bin/better-sqlite3" />
->>>>>>> a53a65be
     </content>
     <orderEntry type="inheritedJdk" />
     <orderEntry type="sourceFolder" forTests="false" />
