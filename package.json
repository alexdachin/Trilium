{
  "name": "trilium",
  "productName": "Trilium Notes",
  "description": "Trilium Notes",
  "version": "0.50.2",
  "license": "AGPL-3.0-only",
  "main": "electron.js",
  "bin": {
    "trilium": "./src/www"
  },
  "repository": {
    "type": "git",
    "url": "https://github.com/zadam/trilium.git"
  },
  "scripts": {
    "start-server": "cross-env TRILIUM_ENV=dev node ./src/www",
    "start-electron": "cross-env TRILIUM_ENV=dev electron --inspect=5858 .",
    "build-backend-docs": "rm -r ./docs/backend_api && ./node_modules/.bin/jsdoc -c jsdoc-conf.json -d ./docs/backend_api src/becca/entities/*.js src/services/backend_script_api.js src/services/sql.js",
    "build-frontend-docs": "rm -r ./docs/frontend_api && ./node_modules/.bin/jsdoc -c jsdoc-conf.json -d ./docs/frontend_api src/public/app/entities/*.js src/public/app/services/frontend_script_api.js src/public/app/widgets/collapsible_widget.js",
    "build-docs": "npm run build-backend-docs && npm run build-frontend-docs",
    "webpack": "npx webpack -c webpack-desktop.config.js && npx webpack -c webpack-mobile.config.js && npx webpack -c webpack-setup.config.js",
    "test": "jasmine",
    "test-es6": "node -r esm spec-es6/attribute_parser.spec.js ",
    "test-all": "npm run test && npm run test-es6"
  },
  "dependencies": {
    "archiver": "5.3.0",
    "async-mutex": "0.3.2",
    "axios": "0.25.0",
    "better-sqlite3": "7.4.5",
    "chokidar": "3.5.3",
    "cls-hooked": "4.2.2",
    "commonmark": "0.30.0",
    "cookie-parser": "1.4.6",
    "csurf": "1.11.0",
    "dayjs": "1.10.7",
    "ejs": "3.1.6",
    "electron-debug": "3.2.0",
    "electron-dl": "3.3.0",
    "electron-find": "1.0.7",
    "electron-window-state": "5.0.3",
    "@electron/remote": "2.0.8",
    "express": "4.17.2",
    "express-partial-content": "1.0.2",
    "express-rate-limit": "6.2.1",
    "express-session": "1.17.2",
    "fs-extra": "10.0.0",
    "helmet": "5.0.2",
    "html": "1.0.0",
    "html2plaintext": "2.1.4",
    "http-proxy-agent": "5.0.0",
    "https-proxy-agent": "5.0.0",
    "image-type": "4.1.0",
    "ini": "2.0.0",
    "is-animated": "2.0.2",
    "is-svg": "4.3.2",
    "jimp": "0.16.1",
    "joplin-turndown-plugin-gfm": "1.0.12",
    "jsdom": "19.0.0",
    "mime-types": "2.1.34",
    "multer": "1.4.4",
    "node-abi": "3.8.0",
    "normalize-strings": "1.1.1",
    "open": "8.4.0",
    "portscanner": "2.2.0",
    "rand-token": "1.0.1",
    "request": "2.88.2",
    "rimraf": "3.0.2",
    "sanitize-filename": "1.6.3",
    "sanitize-html": "2.7.0",
    "sax": "1.2.4",
    "semver": "7.3.5",
    "serve-favicon": "2.5.0",
    "session-file-store": "1.5.0",
    "stream-throttle": "0.1.3",
    "striptags": "3.2.0",
    "tmp": "0.2.1",
    "turndown": "7.1.1",
    "unescape": "1.0.1",
    "ws": "8.5.0",
    "yauzl": "2.10.0"
  },
  "devDependencies": {
    "cross-env": "7.0.3",
<<<<<<< HEAD
    "electron": "16.0.8",
    "electron-builder": "22.14.13",
=======
    "electron": "16.1.0",
    "electron-builder": "22.14.5",
>>>>>>> 2f57d55b
    "electron-packager": "15.4.0",
    "electron-rebuild": "3.2.7",
    "esm": "3.2.25",
    "jasmine": "4.0.2",
    "jsdoc": "3.6.10",
    "lorem-ipsum": "2.0.4",
    "rcedit": "3.0.1",
    "webpack": "5.68.0",
    "webpack-cli": "4.9.2"
  },
  "optionalDependencies": {
    "electron-installer-debian": "3.1.0"
  }
}<|MERGE_RESOLUTION|>--- conflicted
+++ resolved
@@ -82,13 +82,8 @@
   },
   "devDependencies": {
     "cross-env": "7.0.3",
-<<<<<<< HEAD
-    "electron": "16.0.8",
-    "electron-builder": "22.14.13",
-=======
     "electron": "16.1.0",
     "electron-builder": "22.14.5",
->>>>>>> 2f57d55b
     "electron-packager": "15.4.0",
     "electron-rebuild": "3.2.7",
     "esm": "3.2.25",
